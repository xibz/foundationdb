#############
Release Notes
#############

<<<<<<< HEAD
7.0.0
=======
6.2.16
======

Fixes
-----

* Storage servers could fail to advance their version correctly in response to empty commits. `(PR #2617) <https://github.com/apple/foundationdb/pull/2617>`_.

6.2.15
======

Fixes
-----

* TLS throttling could block legitimate connections. `(PR #2575) <https://github.com/apple/foundationdb/pull/2575>`_.

6.2.14
======

Fixes
-----

* Data distribution was prioritizing shard merges too highly. `(PR #2562) <https://github.com/apple/foundationdb/pull/2562>`_.
* Status would incorrectly mark clusters as having no fault tolerance. `(PR #2562) <https://github.com/apple/foundationdb/pull/2562>`_.
* A proxy could run out of memory if disconnected from the cluster for too long. `(PR #2562) <https://github.com/apple/foundationdb/pull/2562>`_.

6.2.13
======

Performance
-----------

* Optimized the commit path the proxies to significantly reduce commit latencies in large clusters. `(PR #2536) <https://github.com/apple/foundationdb/pull/2536>`_.
* Data distribution could create temporarily untrackable shards which could not be split if they became hot. `(PR #2546) <https://github.com/apple/foundationdb/pull/2546>`_.

6.2.12
======

Performance
-----------

* Throttle TLS connect attempts from misconfigured clients. `(PR #2529) <https://github.com/apple/foundationdb/pull/2529>`_.
* Reduced master recovery times in large clusters. `(PR #2430) <https://github.com/apple/foundationdb/pull/2430>`_.
* Improved performance while a remote region is catching up. `(PR #2527) <https://github.com/apple/foundationdb/pull/2527>`_.
* The data distribution algorithm does a better job preventing hot shards while recovering from machine failures. `(PR #2526) <https://github.com/apple/foundationdb/pull/2526>`_.

Fixes
-----

* Improve the reliability of a ``kill`` command from ``fdbcli``. `(PR #2512) <https://github.com/apple/foundationdb/pull/2512>`_.
* The ``--traceclock`` parameter to fdbserver incorrectly had no effect. `(PR #2420) <https://github.com/apple/foundationdb/pull/2420>`_.
* Clients could throw an internal error during ``commit`` if client buggification was enabled. `(PR #2427) <https://github.com/apple/foundationdb/pull/2427>`_.
* Backup and DR agent transactions which update and clean up status had an unnecessarily high conflict rate. `(PR #2483) <https://github.com/apple/foundationdb/pull/2483>`_.
* The slow task profiler used an unsafe call to get a timestamp in its signal handler that could lead to rare crashes. `(PR #2515) <https://github.com/apple/foundationdb/pull/2515>`_.

6.2.11
======

Fixes
-----

* Clients could hang indefinitely on reads if all storage servers holding a keyrange were removed from a cluster since the last time the client read a key in the range. `(PR #2377) <https://github.com/apple/foundationdb/pull/2377>`_.
* In rare scenarios, status could falsely report no replicas remain of some data. `(PR #2380) <https://github.com/apple/foundationdb/pull/2380>`_.
* Latency band tracking could fail to configure correctly after a recovery or upon process startup. `(PR #2371) <https://github.com/apple/foundationdb/pull/2371>`_.

6.2.10
======

Fixes
-----

* ``backup_agent`` crashed on startup. `(PR #2356) <https://github.com/apple/foundationdb/pull/2356>`_.

6.2.9
=====

Fixes
-----

* Small clusters using specific sets of process classes could cause the data distributor to be continuously killed and re-recruited. `(PR #2344) <https://github.com/apple/foundationdb/pull/2344>`_.
* The data distributor and ratekeeper could be recruited on non-optimal processes. `(PR #2344) <https://github.com/apple/foundationdb/pull/2344>`_.
* A ``kill`` command from ``fdbcli`` could take a long time before being executed by a busy process. `(PR #2339) <https://github.com/apple/foundationdb/pull/2339>`_.
* Committing transactions larger than 1 MB could cause the proxy to stall for up to a second. `(PR #2350) <https://github.com/apple/foundationdb/pull/2350>`_.
* Transaction timeouts would use memory for the entire duration of the timeout, regardless of whether the transaction had been destroyed. `(PR #2353) <https://github.com/apple/foundationdb/pull/2353>`_.

6.2.8
=====

Fixes
-----

* Significantly improved the rate at which the transaction logs in a remote region can pull data from the primary region. `(PR #2307) <https://github.com/apple/foundationdb/pull/2307>`_ `(PR #2323) <https://github.com/apple/foundationdb/pull/2323>`_.
* The ``system_kv_size_bytes`` status field could report a size much larger than the actual size of the system keyspace. `(PR #2305) <https://github.com/apple/foundationdb/pull/2305>`_.

6.2.7
>>>>>>> 27f4549a
=====

Performance
-----------

Fixes
-----

Status
------
* Replaced ``cluster.database_locked`` status field with ``cluster.database_lock_state``, which contains two subfields: ``locked`` (boolean) and ``lock_uid`` (which contains the database lock uid if the database is locked). `(PR #2058) <https://github.com/apple/foundationdb/pull/2058>`_

Bindings
--------
* API version updated to 700. See the :ref:`API version upgrade guide <api-version-upgrade-guide-700>` for upgrade details.
* Java: Introduced ``keyAfter`` utility function that can be used to create the immediate next key for a given byte array. `(PR #2458) <https://github.com/apple/foundationdb/pull/2458>`_
* C: The ``FDBKeyValue`` struct's ``key`` and ``value`` members have changed type from ``void*`` to ``uint8_t*``. `(PR #2622) <https://github.com/apple/foundationdb/pull/2622>`_

Other Changes
-------------
* Double the number of shard locations that the client will cache locally. `(PR #2198) <https://github.com/apple/foundationdb/pull/2198>`_

Earlier release notes
---------------------
* :doc:`6.2 (API Version 620) </old-release-notes/release-notes-620>`
* :doc:`6.1 (API Version 610) </old-release-notes/release-notes-610>`
* :doc:`6.0 (API Version 600) </old-release-notes/release-notes-600>`
* :doc:`5.2 (API Version 520) </old-release-notes/release-notes-520>`
* :doc:`5.1 (API Version 510) </old-release-notes/release-notes-510>`
* :doc:`5.0 (API Version 500) </old-release-notes/release-notes-500>`
* :doc:`4.6 (API Version 460) </old-release-notes/release-notes-460>`
* :doc:`4.5 (API Version 450) </old-release-notes/release-notes-450>`
* :doc:`4.4 (API Version 440) </old-release-notes/release-notes-440>`
* :doc:`4.3 (API Version 430) </old-release-notes/release-notes-430>`
* :doc:`4.2 (API Version 420) </old-release-notes/release-notes-420>`
* :doc:`4.1 (API Version 410) </old-release-notes/release-notes-410>`
* :doc:`4.0 (API Version 400) </old-release-notes/release-notes-400>`
* :doc:`3.0 (API Version 300) </old-release-notes/release-notes-300>`
* :doc:`2.0 (API Version 200) </old-release-notes/release-notes-200>`
* :doc:`1.0 (API Version 100) </old-release-notes/release-notes-100>`
* :doc:`Beta 3 (API Version 23) </old-release-notes/release-notes-023>`
* :doc:`Beta 2 (API Version 22) </old-release-notes/release-notes-022>`
* :doc:`Beta 1 (API Version 21) </old-release-notes/release-notes-021>`
* :doc:`Alpha 6 (API Version 16) </old-release-notes/release-notes-016>`
* :doc:`Alpha 5 (API Version 14) </old-release-notes/release-notes-014>`<|MERGE_RESOLUTION|>--- conflicted
+++ resolved
@@ -2,9 +2,6 @@
 Release Notes
 #############
 
-<<<<<<< HEAD
-7.0.0
-=======
 6.2.16
 ======
 
@@ -100,7 +97,6 @@
 * The ``system_kv_size_bytes`` status field could report a size much larger than the actual size of the system keyspace. `(PR #2305) <https://github.com/apple/foundationdb/pull/2305>`_.
 
 6.2.7
->>>>>>> 27f4549a
 =====
 
 Performance
