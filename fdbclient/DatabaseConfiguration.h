/*
 * DatabaseConfiguration.h
 *
 * This source file is part of the FoundationDB open source project
 *
 * Copyright 2013-2018 Apple Inc. and the FoundationDB project authors
 *
 * Licensed under the Apache License, Version 2.0 (the "License");
 * you may not use this file except in compliance with the License.
 * You may obtain a copy of the License at
 *
 *     http://www.apache.org/licenses/LICENSE-2.0
 *
 * Unless required by applicable law or agreed to in writing, software
 * distributed under the License is distributed on an "AS IS" BASIS,
 * WITHOUT WARRANTIES OR CONDITIONS OF ANY KIND, either express or implied.
 * See the License for the specific language governing permissions and
 * limitations under the License.
 */

#ifndef FDBCLIENT_DATABASECONFIGURATION_H
#define FDBCLIENT_DATABASECONFIGURATION_H
#pragma once

#include "fdbclient/FDBTypes.h"
#include "fdbclient/CommitTransaction.h"
#include "fdbrpc/ReplicationPolicy.h"
#include "fdbclient/Status.h"

// SOMEDAY: Buggify DatabaseConfiguration

struct SatelliteInfo {
	Key dcId;
	int32_t priority;
	int32_t satelliteDesiredTLogCount = -1;

	SatelliteInfo() : priority(0) {}

	struct sort_by_priority {
		bool operator()(SatelliteInfo const& a, SatelliteInfo const& b) const { return a.priority > b.priority; }
	};

	template <class Ar>
	void serialize(Ar& ar) {
		serializer(ar, dcId, priority, satelliteDesiredTLogCount);
	}
};

struct RegionInfo {
	Key dcId;
	int32_t priority;

	Reference<IReplicationPolicy> satelliteTLogPolicy;

	// Number of tLogs that should be recruited in satellite datacenters.
	int32_t satelliteDesiredTLogCount;

	// Total number of copies made for each mutation across all satellite tLogs in all DCs.
	int32_t satelliteTLogReplicationFactor;

	// Number of tLog replies we can ignore when waiting for quorum. Hence, effective quorum is
	// satelliteDesiredTLogCount -  satelliteTLogWriteAntiQuorum. Locality of individual tLogs is not taken
	// into account.
	int32_t satelliteTLogWriteAntiQuorum;

	// Number of satellite datacenters for current region, as set by `satellite_redundancy_mode`.
	int32_t satelliteTLogUsableDcs;

	Reference<IReplicationPolicy> satelliteTLogPolicyFallback;
	int32_t satelliteTLogReplicationFactorFallback;
	int32_t satelliteTLogWriteAntiQuorumFallback;
	int32_t satelliteTLogUsableDcsFallback;

	std::vector<SatelliteInfo> satellites;

	RegionInfo()
	  : priority(0), satelliteDesiredTLogCount(-1), satelliteTLogReplicationFactor(0), satelliteTLogWriteAntiQuorum(0),
	    satelliteTLogUsableDcs(1), satelliteTLogReplicationFactorFallback(0), satelliteTLogWriteAntiQuorumFallback(0),
	    satelliteTLogUsableDcsFallback(0) {}

	struct sort_by_priority {
		bool operator()(RegionInfo const& a, RegionInfo const& b) const { return a.priority > b.priority; }
	};

	template <class Ar>
	void serialize(Ar& ar) {
		serializer(ar,
		           dcId,
		           priority,
		           satelliteTLogPolicy,
		           satelliteDesiredTLogCount,
		           satelliteTLogReplicationFactor,
		           satelliteTLogWriteAntiQuorum,
		           satelliteTLogUsableDcs,
		           satelliteTLogPolicyFallback,
		           satelliteTLogReplicationFactorFallback,
		           satelliteTLogWriteAntiQuorumFallback,
		           satelliteTLogUsableDcsFallback,
		           satellites);
	}
};

struct DatabaseConfiguration {
	DatabaseConfiguration();

	void applyMutation(MutationRef mutation);
	bool set(KeyRef key,
	         ValueRef value); // Returns true if a configuration option that requires recovery to take effect is changed
	bool clear(KeyRangeRef keys);
	Optional<ValueRef> get(KeyRef key) const;

	bool isValid() const;

	bool initialized;

	std::string toString() const;
	StatusObject toJSON(bool noPolicies = false) const;
	StatusArray getRegionJSON() const;

	RegionInfo getRegion(Optional<Key> dcId) const {
		if (!dcId.present()) {
			return RegionInfo();
		}
		for (auto& r : regions) {
			if (r.dcId == dcId.get()) {
				return r;
			}
		}
		return RegionInfo();
	}

	int expectedLogSets(Optional<Key> dcId) const {
		int result = 1;
		if (dcId.present() && getRegion(dcId.get()).satelliteTLogReplicationFactor > 0 && usableRegions > 1) {
			result++;
		}

		if (usableRegions > 1) {
			result++;
		}
		return result;
	}

	// Counts the number of DCs required including remote and satellites for current database configuraiton.
	int32_t minDatacentersRequired() const {
		int minRequired = 0;
		for (auto& r : regions) {
			minRequired += 1 + r.satellites.size();
		}
		return minRequired;
	}

	int32_t minZonesRequiredPerDatacenter() const {
		int minRequired = std::max(remoteTLogReplicationFactor, std::max(tLogReplicationFactor, storageTeamSize));
		for (auto& r : regions) {
			minRequired =
			    std::max(minRequired, r.satelliteTLogReplicationFactor / std::max(1, r.satelliteTLogUsableDcs));
		}
		return minRequired;
	}

	// Retuns the maximum number of discrete failures a cluster can tolerate.
	// In HA mode, `fullyReplicatedRegions` is set to "1" initially when data is being
	// replicated to remote, and will be incremented later. `forAvailablity` is set to true
	// if we want to account the number for machines that can recruit new tLogs/SS after failures.
	// Killing an entire datacenter counts as killing one zone in modes that support it.
	int32_t maxZoneFailuresTolerated(int fullyReplicatedRegions, bool forAvailability) const {
		int worstSatelliteTLogReplicationFactor = regions.size() ? std::numeric_limits<int>::max() : 0;
		int regionsWithNonNegativePriority = 0;
		for (auto& r : regions) {
			if (r.priority >= 0) {
				regionsWithNonNegativePriority++;
			}
			worstSatelliteTLogReplicationFactor = std::min(
			    worstSatelliteTLogReplicationFactor, r.satelliteTLogReplicationFactor - r.satelliteTLogWriteAntiQuorum);
			if (r.satelliteTLogUsableDcsFallback > 0) {
				worstSatelliteTLogReplicationFactor =
				    std::min(worstSatelliteTLogReplicationFactor,
				             r.satelliteTLogReplicationFactorFallback - r.satelliteTLogWriteAntiQuorumFallback);
			}
		}

		if (worstSatelliteTLogReplicationFactor <= 0) {
			// HA is not enabled in this database. Return single cluster zone failures to tolerate.
			return std::min(tLogReplicationFactor - 1 - tLogWriteAntiQuorum, storageTeamSize - 1);
		}

		// Compute HA enabled database zone failure tolerance.
		auto isGeoReplicatedData = [this, &fullyReplicatedRegions]() {
			return usableRegions > 1 && fullyReplicatedRegions > 1;
		};

		if (isGeoReplicatedData() && (!forAvailability || regionsWithNonNegativePriority > 1)) {
			return 1 + std::min(std::max(tLogReplicationFactor - 1 - tLogWriteAntiQuorum,
			                             worstSatelliteTLogReplicationFactor - 1),
			                    storageTeamSize - 1);
		}
		// Primary and Satellite tLogs are synchronously replicated, hence we can lose all but 1.
		return std::min(tLogReplicationFactor + worstSatelliteTLogReplicationFactor - 1 - tLogWriteAntiQuorum,
		                storageTeamSize - 1);
	}

	// CommitProxy Servers
	int32_t commitProxyCount;
	int32_t autoCommitProxyCount;
	int32_t grvProxyCount;
	int32_t autoGrvProxyCount;

	// Resolvers
	int32_t resolverCount;
	int32_t autoResolverCount;

	// TLogs
	Reference<IReplicationPolicy> tLogPolicy;
	int32_t desiredTLogCount;
	int32_t autoDesiredTLogCount;
	int32_t tLogWriteAntiQuorum;
	int32_t tLogReplicationFactor;
	TLogVersion tLogVersion;
	KeyValueStoreType tLogDataStoreType;
	TLogSpillType tLogSpillType;

	// Storage Servers
	Reference<IReplicationPolicy> storagePolicy;
	int32_t storageTeamSize;
	KeyValueStoreType storageServerStoreType;

	// Testing StorageServers
	int32_t desiredTSSCount;
	KeyValueStoreType testingStorageServerStoreType;

	// Remote TLogs
	int32_t desiredLogRouterCount;
	int32_t remoteDesiredTLogCount;
	int32_t remoteTLogReplicationFactor;
	Reference<IReplicationPolicy> remoteTLogPolicy;

	// Backup Workers
	bool backupWorkerEnabled;

	// Data centers
	int32_t usableRegions; // Number of regions which have a replica of the database.
	int32_t repopulateRegionAntiQuorum;
	std::vector<RegionInfo> regions;

	// Perpetual Storage Setting
	int32_t perpetualStorageWiggleSpeed;
	std::string perpetualStorageWiggleLocality;

	// Storage Migration Type
	StorageMigrationType storageMigrationType;

<<<<<<< HEAD
	// Blob Granules
	bool blobGranulesEnabled;
=======
	TenantMode tenantMode;
>>>>>>> 402fa4dd

	// Excluded servers (no state should be here)
	bool isExcludedServer(NetworkAddressList) const;
	bool isExcludedLocality(const LocalityData& locality) const;
	bool isMachineExcluded(const LocalityData& locality) const;
	std::set<AddressExclusion> getExcludedServers() const;
	std::set<std::string> getExcludedLocalities() const;

	int32_t getDesiredCommitProxies() const {
		if (commitProxyCount == -1)
			return autoCommitProxyCount;
		return commitProxyCount;
	}
	int32_t getDesiredGrvProxies() const {
		if (grvProxyCount == -1)
			return autoGrvProxyCount;
		return grvProxyCount;
	}
	int32_t getDesiredResolvers() const {
		if (resolverCount == -1)
			return autoResolverCount;
		return resolverCount;
	}
	int32_t getDesiredLogs() const {
		if (desiredTLogCount == -1)
			return autoDesiredTLogCount;
		return desiredTLogCount;
	}
	int32_t getDesiredRemoteLogs() const {
		if (remoteDesiredTLogCount == -1)
			return getDesiredLogs();
		return remoteDesiredTLogCount;
	}
	int32_t getDesiredSatelliteLogs(Optional<Key> dcId) const {
		auto desired = getRegion(dcId).satelliteDesiredTLogCount;
		if (desired == -1)
			return autoDesiredTLogCount;
		return desired;
	}
	int32_t getRemoteTLogReplicationFactor() const {
		if (remoteTLogReplicationFactor == 0)
			return tLogReplicationFactor;
		return remoteTLogReplicationFactor;
	}
	Reference<IReplicationPolicy> getRemoteTLogPolicy() const {
		if (remoteTLogReplicationFactor == 0)
			return tLogPolicy;
		return remoteTLogPolicy;
	}

	bool operator==(DatabaseConfiguration const& rhs) const {
		const_cast<DatabaseConfiguration*>(this)->makeConfigurationImmutable();
		const_cast<DatabaseConfiguration*>(&rhs)->makeConfigurationImmutable();
		return rawConfiguration == rhs.rawConfiguration;
	}
	bool operator!=(DatabaseConfiguration const& rhs) const { return !(*this == rhs); }

	template <class Ar>
	void serialize(Ar& ar) {
		if (!ar.isDeserializing)
			makeConfigurationImmutable();
		serializer(ar, rawConfiguration);
		if (ar.isDeserializing) {
			for (auto c = rawConfiguration.begin(); c != rawConfiguration.end(); ++c)
				setInternal(c->key, c->value);
			setDefaultReplicationPolicy();
		}
	}

	void fromKeyValues(Standalone<VectorRef<KeyValueRef>> rawConfig);

private:
	Optional<std::map<std::string, std::string>> mutableConfiguration; // If present, rawConfiguration is not valid
	Standalone<VectorRef<KeyValueRef>> rawConfiguration; // sorted by key

	void makeConfigurationMutable();
	void makeConfigurationImmutable();

	bool setInternal(KeyRef key, ValueRef value);
	void resetInternal();
	void setDefaultReplicationPolicy();

	/// Check if the key is overridden by either mutableConfiguration or rawConfiguration
	bool isOverridden(std::string key) const;
	// Overwrite commitProxyCount and/or grvProxyCount if set to -1
	void overwriteProxiesCount();
};

#endif<|MERGE_RESOLUTION|>--- conflicted
+++ resolved
@@ -250,12 +250,9 @@
 	// Storage Migration Type
 	StorageMigrationType storageMigrationType;
 
-<<<<<<< HEAD
 	// Blob Granules
 	bool blobGranulesEnabled;
-=======
 	TenantMode tenantMode;
->>>>>>> 402fa4dd
 
 	// Excluded servers (no state should be here)
 	bool isExcludedServer(NetworkAddressList) const;
