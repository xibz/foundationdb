/*
 * TenantCommands.actor.cpp
 *
 * This source file is part of the FoundationDB open source project
 *
 * Copyright 2013-2022 Apple Inc. and the FoundationDB project authors
 *
 * Licensed under the Apache License, Version 2.0 (the "License");
 * you may not use this file except in compliance with the License.
 * You may obtain a copy of the License at
 *
 *     http://www.apache.org/licenses/LICENSE-2.0
 *
 * Unless required by applicable law or agreed to in writing, software
 * distributed under the License is distributed on an "AS IS" BASIS,
 * WITHOUT WARRANTIES OR CONDITIONS OF ANY KIND, either express or implied.
 * See the License for the specific language governing permissions and
 * limitations under the License.
 */

#include "fdbcli/fdbcli.actor.h"

#include "fdbclient/FDBOptions.g.h"
#include "fdbclient/GenericManagementAPI.actor.h"
#include "fdbclient/IClientApi.h"
#include "fdbclient/Knobs.h"
#include "fdbclient/ManagementAPI.actor.h"
#include "fdbclient/TenantManagement.actor.h"
#include "fdbclient/Schemas.h"

#include "flow/Arena.h"
#include "flow/FastRef.h"
#include "flow/ThreadHelper.actor.h"
#include "flow/actorcompiler.h" // This must be the last #include.

namespace fdb_cli {

const KeyRangeRef tenantMapSpecialKeyRange720("\xff\xff/management/tenant/map/"_sr,
                                              "\xff\xff/management/tenant/map0"_sr);
const KeyRangeRef tenantConfigSpecialKeyRange("\xff\xff/management/tenant/configure/"_sr,
                                              "\xff\xff/management/tenant/configure0"_sr);

const KeyRangeRef tenantMapSpecialKeyRange710("\xff\xff/management/tenant_map/"_sr,
                                              "\xff\xff/management/tenant_map0"_sr);

KeyRangeRef const& tenantMapSpecialKeyRange(int apiVersion) {
	if (apiVersion >= 720) {
		return tenantMapSpecialKeyRange720;
	} else {
		return tenantMapSpecialKeyRange710;
	}
}

Optional<std::map<Standalone<StringRef>, Optional<Value>>>
parseTenantConfiguration(std::vector<StringRef> const& tokens, int startIndex, bool allowUnset) {
	std::map<Standalone<StringRef>, Optional<Value>> configParams;
	for (int tokenNum = startIndex; tokenNum < tokens.size(); ++tokenNum) {
		Optional<Value> value;

		StringRef token = tokens[tokenNum];
		StringRef param;
		if (allowUnset && token == "unset"_sr) {
			if (++tokenNum == tokens.size()) {
				fmt::print(stderr, "ERROR: `unset' specified without a configuration parameter.\n");
				return {};
			}
			param = tokens[tokenNum];
		} else {
			bool foundEquals;
			param = token.eat("=", &foundEquals);
			if (!foundEquals) {
				fmt::print(stderr,
				           "ERROR: invalid configuration string `{}'. String must specify a value using `='.\n",
				           param.toString().c_str());
				return {};
			}
			value = token;
		}

<<<<<<< HEAD
		if (tokencmp(param, "tenant_group")) {
			configParams[param] = value;
		} else {
			fmt::print(stderr, "ERROR: unrecognized configuration parameter `{}'\n", param.toString().c_str());
=======
		if (configParams.count(param)) {
			fmt::print(
			    stderr, "ERROR: configuration parameter `{}' specified more than once.\n", param.toString().c_str());
			return {};
		}

		if (tokencmp(param, "tenant_group")) {
			configParams[param] = value;
		} else {
			fmt::print(stderr, "ERROR: unrecognized configuration parameter `{}'.\n", param.toString().c_str());
>>>>>>> e81ed7ce
			return {};
		}
	}

	return configParams;
}

Key makeConfigKey(TenantNameRef tenantName, StringRef configName) {
	return tenantConfigSpecialKeyRange.begin.withSuffix(Tuple().append(tenantName).append(configName).pack());
}

void applyConfiguration(Reference<ITransaction> tr,
                        TenantNameRef tenantName,
                        std::map<Standalone<StringRef>, Optional<Value>> configuration) {
	for (auto [configName, value] : configuration) {
		if (value.present()) {
			tr->set(makeConfigKey(tenantName, configName), value.get());
		} else {
			tr->clear(makeConfigKey(tenantName, configName));
		}
	}
}

// createtenant command
ACTOR Future<bool> createTenantCommandActor(Reference<IDatabase> db, std::vector<StringRef> tokens, int apiVersion) {
	if (tokens.size() < 2 || tokens.size() > 3) {
		printUsage(tokens[0]);
		return false;
	}

	state Key tenantNameKey = tenantMapSpecialKeyRange(apiVersion).begin.withSuffix(tokens[1]);
	state Reference<ITransaction> tr = db->createTransaction();
	state bool doneExistenceCheck = false;

	state Optional<std::map<Standalone<StringRef>, Optional<Value>>> configuration =
	    parseTenantConfiguration(tokens, 2, false);

	if (!configuration.present()) {
		return false;
	}

	if (apiVersion < 720 && !configuration.get().empty()) {
		fmt::print(stderr, "ERROR: tenants do not accept configuration options before API version 720.\n");
		return false;
	}

	loop {
		tr->setOption(FDBTransactionOptions::SPECIAL_KEY_SPACE_ENABLE_WRITES);
		try {
			if (!doneExistenceCheck) {
				// Hold the reference to the standalone's memory
				state ThreadFuture<Optional<Value>> existingTenantFuture = tr->get(tenantNameKey);
				Optional<Value> existingTenant = wait(safeThreadFutureToFuture(existingTenantFuture));
				if (existingTenant.present()) {
					throw tenant_already_exists();
				}
				doneExistenceCheck = true;
			}

			tr->set(tenantNameKey, ValueRef());
			applyConfiguration(tr, tokens[1], configuration.get());
			wait(safeThreadFutureToFuture(tr->commit()));
			break;
		} catch (Error& e) {
			state Error err(e);
			if (e.code() == error_code_special_keys_api_failure) {
				std::string errorMsgStr = wait(getSpecialKeysFailureErrorMessage(tr));
				fmt::print(stderr, "ERROR: {}\n", errorMsgStr.c_str());
				return false;
			}
			wait(safeThreadFutureToFuture(tr->onError(err)));
		}
	}

	fmt::print("The tenant `{}' has been created\n", printable(tokens[1]).c_str());
	return true;
}

CommandFactory createTenantFactory("createtenant",
                                   CommandHelp("createtenant <TENANT_NAME> [tenant_group=<TENANT_GROUP>]",
                                               "creates a new tenant in the cluster",
                                               "Creates a new tenant in the cluster with the specified name."));

// deletetenant command
ACTOR Future<bool> deleteTenantCommandActor(Reference<IDatabase> db, std::vector<StringRef> tokens, int apiVersion) {
	if (tokens.size() != 2) {
		printUsage(tokens[0]);
		return false;
	}

	state Key tenantNameKey = tenantMapSpecialKeyRange(apiVersion).begin.withSuffix(tokens[1]);
	state Reference<ITransaction> tr = db->createTransaction();
	state bool doneExistenceCheck = false;

	loop {
		tr->setOption(FDBTransactionOptions::SPECIAL_KEY_SPACE_ENABLE_WRITES);
		try {
			if (!doneExistenceCheck) {
				// Hold the reference to the standalone's memory
				state ThreadFuture<Optional<Value>> existingTenantFuture = tr->get(tenantNameKey);
				Optional<Value> existingTenant = wait(safeThreadFutureToFuture(existingTenantFuture));
				if (!existingTenant.present()) {
					throw tenant_not_found();
				}
				doneExistenceCheck = true;
			}

			tr->clear(tenantNameKey);
			wait(safeThreadFutureToFuture(tr->commit()));
			break;
		} catch (Error& e) {
			state Error err(e);
			if (e.code() == error_code_special_keys_api_failure) {
				std::string errorMsgStr = wait(getSpecialKeysFailureErrorMessage(tr));
				fmt::print(stderr, "ERROR: {}\n", errorMsgStr.c_str());
				return false;
			}
			wait(safeThreadFutureToFuture(tr->onError(err)));
		}
	}

	fmt::print("The tenant `{}' has been deleted\n", printable(tokens[1]).c_str());
	return true;
}

CommandFactory deleteTenantFactory(
    "deletetenant",
    CommandHelp(
        "deletetenant <TENANT_NAME>",
        "deletes a tenant from the cluster",
        "Deletes a tenant from the cluster. Deletion will be allowed only if the specified tenant contains no data."));

// listtenants command
ACTOR Future<bool> listTenantsCommandActor(Reference<IDatabase> db, std::vector<StringRef> tokens, int apiVersion) {
	if (tokens.size() > 4) {
		printUsage(tokens[0]);
		return false;
	}

	StringRef beginTenant = ""_sr;
	StringRef endTenant = "\xff\xff"_sr;
	state int limit = 100;

	if (tokens.size() >= 2) {
		beginTenant = tokens[1];
	}
	if (tokens.size() >= 3) {
		endTenant = tokens[2];
		if (endTenant <= beginTenant) {
			fmt::print(stderr, "ERROR: end must be larger than begin");
			return false;
		}
	}
	if (tokens.size() == 4) {
		int n = 0;
		if (sscanf(tokens[3].toString().c_str(), "%d%n", &limit, &n) != 1 || n != tokens[3].size() || limit <= 0) {
			fmt::print(stderr, "ERROR: invalid limit `{}'\n", tokens[3].toString().c_str());
			return false;
		}
	}

	state Key beginTenantKey = tenantMapSpecialKeyRange(apiVersion).begin.withSuffix(beginTenant);
	state Key endTenantKey = tenantMapSpecialKeyRange(apiVersion).begin.withSuffix(endTenant);
	state Reference<ITransaction> tr = db->createTransaction();

	loop {
		try {
			// Hold the reference to the standalone's memory
			state ThreadFuture<RangeResult> kvsFuture =
			    tr->getRange(firstGreaterOrEqual(beginTenantKey), firstGreaterOrEqual(endTenantKey), limit);
			RangeResult tenants = wait(safeThreadFutureToFuture(kvsFuture));

			if (tenants.empty()) {
				if (tokens.size() == 1) {
					fmt::print("The cluster has no tenants\n");
				} else {
					fmt::print("The cluster has no tenants in the specified range\n");
				}
			}

			int index = 0;
			for (auto tenant : tenants) {
				fmt::print("  {}. {}\n",
				           ++index,
				           printable(tenant.key.removePrefix(tenantMapSpecialKeyRange(apiVersion).begin)).c_str());
			}

			return true;
		} catch (Error& e) {
			state Error err(e);
			if (e.code() == error_code_special_keys_api_failure) {
				std::string errorMsgStr = wait(getSpecialKeysFailureErrorMessage(tr));
				fmt::print(stderr, "ERROR: {}\n", errorMsgStr.c_str());
				return false;
			}
			wait(safeThreadFutureToFuture(tr->onError(err)));
		}
	}
}

CommandFactory listTenantsFactory(
    "listtenants",
    CommandHelp("listtenants [BEGIN] [END] [LIMIT]",
                "print a list of tenants in the cluster",
                "Print a list of tenants in the cluster. Only tenants in the range [BEGIN] - [END] will be printed. "
                "The number of tenants to print can be specified using the [LIMIT] parameter, which defaults to 100."));

// gettenant command
ACTOR Future<bool> getTenantCommandActor(Reference<IDatabase> db, std::vector<StringRef> tokens, int apiVersion) {
	if (tokens.size() < 2 || tokens.size() > 3 || (tokens.size() == 3 && tokens[2] != "JSON"_sr)) {
		printUsage(tokens[0]);
		return false;
	}

	state bool useJson = tokens.size() == 3;
	state Key tenantNameKey = tenantMapSpecialKeyRange(apiVersion).begin.withSuffix(tokens[1]);
	state Reference<ITransaction> tr = db->createTransaction();

	loop {
		try {
			// Hold the reference to the standalone's memory
			state ThreadFuture<Optional<Value>> tenantFuture = tr->get(tenantNameKey);
			Optional<Value> tenant = wait(safeThreadFutureToFuture(tenantFuture));
			if (!tenant.present()) {
				throw tenant_not_found();
			}

			json_spirit::mValue jsonObject;
			json_spirit::read_string(tenant.get().toString(), jsonObject);

			if (useJson) {
				json_spirit::mObject resultObj;
				resultObj["tenant"] = jsonObject;
				resultObj["type"] = "success";
				fmt::print(
				    "{}\n",
				    json_spirit::write_string(json_spirit::mValue(resultObj), json_spirit::pretty_print).c_str());
			} else {
				JSONDoc doc(jsonObject);

				int64_t id;
				std::string prefix;
				std::string tenantState;
				std::string tenantGroup;

				doc.get("id", id);

				if (apiVersion >= 720) {
					doc.get("prefix.printable", prefix);
				} else {
					doc.get("prefix", prefix);
				}

				doc.get("tenant_state", tenantState);
				bool hasTenantGroup = doc.tryGet("tenant_group.printable", tenantGroup);

				fmt::print("  id: {}\n", id);
				fmt::print("  prefix: {}\n", printable(prefix).c_str());
				fmt::print("  tenant state: {}\n", printable(tenantState).c_str());
				if (hasTenantGroup) {
					fmt::print("  tenant group: {}\n", tenantGroup.c_str());
				}
			}

			return true;
		} catch (Error& e) {
			try {
				wait(safeThreadFutureToFuture(tr->onError(e)));
			} catch (Error& finalErr) {
				state std::string errorStr;
				if (finalErr.code() == error_code_special_keys_api_failure) {
					std::string str = wait(getSpecialKeysFailureErrorMessage(tr));
					errorStr = str;
				} else if (useJson) {
					errorStr = finalErr.what();
				} else {
					throw finalErr;
				}

				if (useJson) {
					json_spirit::mObject resultObj;
					resultObj["type"] = "error";
					resultObj["error"] = errorStr;
					fmt::print(
					    "{}\n",
					    json_spirit::write_string(json_spirit::mValue(resultObj), json_spirit::pretty_print).c_str());
				} else {
					fmt::print(stderr, "ERROR: {}\n", errorStr.c_str());
				}

				return false;
			}
		}
	}
}

CommandFactory getTenantFactory(
    "gettenant",
    CommandHelp("gettenant <TENANT_NAME> [JSON]",
                "prints the metadata for a tenant",
                "Prints the metadata for a tenant. If JSON is specified, then the output will be in JSON format."));

// configuretenant command
ACTOR Future<bool> configureTenantCommandActor(Reference<IDatabase> db, std::vector<StringRef> tokens) {
	if (tokens.size() < 3) {
		printUsage(tokens[0]);
		return false;
	}

	state Optional<std::map<Standalone<StringRef>, Optional<Value>>> configuration =
	    parseTenantConfiguration(tokens, 2, true);

	if (!configuration.present()) {
		return false;
	}

	state Reference<ITransaction> tr = db->createTransaction();

	loop {
		tr->setOption(FDBTransactionOptions::SPECIAL_KEY_SPACE_ENABLE_WRITES);
		try {
			applyConfiguration(tr, tokens[1], configuration.get());
			wait(safeThreadFutureToFuture(tr->commit()));
			break;
		} catch (Error& e) {
			state Error err(e);
			if (e.code() == error_code_special_keys_api_failure) {
				std::string errorMsgStr = wait(getSpecialKeysFailureErrorMessage(tr));
				fmt::print(stderr, "ERROR: {}\n", errorMsgStr.c_str());
				return false;
			}
			wait(safeThreadFutureToFuture(tr->onError(err)));
		}
	}

	fmt::print("The configuration for tenant `{}' has been updated\n", printable(tokens[1]).c_str());
	return true;
}

CommandFactory configureTenantFactory(
    "configuretenant",
    CommandHelp("configuretenant <TENANT_NAME> <[unset] tenant_group[=<GROUP_NAME>]> ...",
                "updates the configuration for a tenant",
                "Updates the configuration for a tenant. Use `tenant_group=<GROUP_NAME>' to change the tenant group "
                "that a tenant is assigned to or `unset tenant_group' to remove a tenant from its tenant group."));

// renametenant command
ACTOR Future<bool> renameTenantCommandActor(Reference<IDatabase> db, std::vector<StringRef> tokens) {
	if (tokens.size() != 3) {
		printUsage(tokens[0]);
		return false;
	}
	wait(safeThreadFutureToFuture(TenantAPI::renameTenant(db, tokens[1], tokens[2])));

	fmt::print(
	    "The tenant `{}' has been renamed to `{}'\n", printable(tokens[1]).c_str(), printable(tokens[2]).c_str());
	return true;
}

CommandFactory renameTenantFactory(
    "renametenant",
    CommandHelp(
        "renametenant <OLD_NAME> <NEW_NAME>",
        "renames a tenant in the cluster",
        "Renames a tenant in the cluster. The old name must exist and the new name must not exist in the cluster."));
} // namespace fdb_cli<|MERGE_RESOLUTION|>--- conflicted
+++ resolved
@@ -77,12 +77,6 @@
 			value = token;
 		}
 
-<<<<<<< HEAD
-		if (tokencmp(param, "tenant_group")) {
-			configParams[param] = value;
-		} else {
-			fmt::print(stderr, "ERROR: unrecognized configuration parameter `{}'\n", param.toString().c_str());
-=======
 		if (configParams.count(param)) {
 			fmt::print(
 			    stderr, "ERROR: configuration parameter `{}' specified more than once.\n", param.toString().c_str());
@@ -93,7 +87,6 @@
 			configParams[param] = value;
 		} else {
 			fmt::print(stderr, "ERROR: unrecognized configuration parameter `{}'.\n", param.toString().c_str());
->>>>>>> e81ed7ce
 			return {};
 		}
 	}
