--- conflicted
+++ resolved
@@ -74,11 +74,7 @@
 volatile bool net2backtraces_overflow = false;
 volatile int net2backtraces_count = 0;
 
-<<<<<<< HEAD
 volatile void** other_backtraces = nullptr;
-=======
-volatile void** other_backtraces = NULL;
->>>>>>> 58550f9e
 sigset_t sigprof_set;
 
 void initProfiling() {
@@ -107,12 +103,8 @@
 class Peer;
 class Connection;
 
-<<<<<<< HEAD
 // Outlives main
 Net2* g_net2 = nullptr;
-=======
-Net2* g_net2 = 0;
->>>>>>> 58550f9e
 
 class Task {
 public:
@@ -146,7 +138,6 @@
 	void initMetrics() override;
 
 	// INetworkConnections interface
-<<<<<<< HEAD
 	Future<Reference<IConnection>> connect(NetworkAddress toAddr, const std::string& host) override;
 	Future<Reference<IConnection>> connectExternal(NetworkAddress toAddr, const std::string& host) override;
 	Future<Reference<IUDPSocket>> createUDPSocket(NetworkAddress toAddr) override;
@@ -154,17 +145,11 @@
 	Future<std::vector<NetworkAddress>> resolveTCPEndpoint(const std::string& host,
 	                                                       const std::string& service) override;
 	Reference<IListener> listen(NetworkAddress localAddr) override;
-=======
-	virtual Future<Reference<IConnection>> connect(NetworkAddress toAddr, std::string host);
-	virtual Future<std::vector<NetworkAddress>> resolveTCPEndpoint(std::string host, std::string service);
-	virtual Reference<IListener> listen(NetworkAddress localAddr);
->>>>>>> 58550f9e
 
 	// INetwork interface
 	double now() const override { return currentTime; };
 	double timer() override { return ::timer(); };
 	double timer_monotonic() override { return ::timer_monotonic(); };
-<<<<<<< HEAD
 	Future<Void> delay(double seconds, TaskPriority taskId) override;
 	Future<class Void> yield(TaskPriority taskID) override;
 	bool check_yield(TaskPriority taskId) override;
@@ -182,32 +167,12 @@
 			onMainThreadVoid([this] { this->stopImmediately(); }, nullptr);
 	}
 	void addStopCallback(std::function<void()> fn) override {
-=======
-	virtual Future<Void> delay(double seconds, TaskPriority taskId);
-	virtual Future<class Void> yield(TaskPriority taskID);
-	virtual bool check_yield(TaskPriority taskId);
-	virtual TaskPriority getCurrentTask() { return currentTaskID; }
-	virtual void setCurrentTask(TaskPriority taskID) {
-		currentTaskID = taskID;
-		priorityMetric = (int64_t)taskID;
-	}
-	virtual void onMainThread(Promise<Void>&& signal, TaskPriority taskID);
-	bool isOnMainThread() const override { return thread_network == this; }
-	virtual void stop() {
-		if (thread_network == this)
-			stopImmediately();
-		else
-			onMainThreadVoid([this] { this->stopImmediately(); }, NULL);
-	}
-	virtual void addStopCallback(std::function<void()> fn) {
->>>>>>> 58550f9e
 		if (thread_network == this)
 			stopCallbacks.emplace_back(std::move(fn));
 		else
 			onMainThreadVoid([this, fn] { this->stopCallbacks.emplace_back(std::move(fn)); }, nullptr);
 	}
 
-<<<<<<< HEAD
 	bool isSimulated() const override { return false; }
 	THREAD_HANDLE startThread(THREAD_FUNC_RETURN (*func)(void*), void* arg) override;
 
@@ -223,20 +188,6 @@
 
 	ProtocolVersion protocolVersion() override { return currentProtocolVersion; }
 
-=======
-	virtual bool isSimulated() const { return false; }
-	virtual THREAD_HANDLE startThread(THREAD_FUNC_RETURN (*func)(void*), void* arg);
-
-	virtual void getDiskBytes(std::string const& directory, int64_t& free, int64_t& total);
-	virtual bool isAddressOnThisHost(NetworkAddress const& addr);
-	void updateNow() { currentTime = timer_monotonic(); }
-
-	virtual flowGlobalType global(int id) { return (globals.size() > id) ? globals[id] : NULL; }
-	virtual void setGlobal(size_t id, flowGlobalType v) {
-		globals.resize(std::max(globals.size(), id + 1));
-		globals[id] = v;
-	}
->>>>>>> 58550f9e
 	std::vector<flowGlobalType> globals;
 
 	const TLSConfig& getTLSConfig() const override { return tlsConfig; }
@@ -341,7 +292,6 @@
 	}
 }
 
-<<<<<<< HEAD
 static IPAddress toIPAddress(boost::asio::ip::address const& addr) {
 	if (addr.is_v4()) {
 		return IPAddress(addr.to_v4().to_uint());
@@ -350,8 +300,6 @@
 	}
 }
 
-=======
->>>>>>> 58550f9e
 static tcp::endpoint tcpEndpoint(NetworkAddress const& n) {
 	return tcp::endpoint(tcpAddress(n.ip), n.port);
 }
@@ -368,11 +316,7 @@
 public:
 	BindPromise(const char* errContext, UID errID) : errContext(errContext), errID(errID) {}
 	BindPromise(BindPromise const& r) : p(r.p), errContext(r.errContext), errID(r.errID) {}
-<<<<<<< HEAD
 	BindPromise(BindPromise&& r) noexcept : p(std::move(r.p)), errContext(r.errContext), errID(r.errID) {}
-=======
-	BindPromise(BindPromise&& r) BOOST_NOEXCEPT : p(std::move(r.p)), errContext(r.errContext), errID(r.errID) {}
->>>>>>> 58550f9e
 
 	Future<Void> getFuture() { return p.getFuture(); }
 
@@ -404,49 +348,12 @@
 	}
 };
 
-<<<<<<< HEAD
 class Connection final : public IConnection, ReferenceCounted<Connection> {
-=======
-struct SendBufferIterator {
-	typedef boost::asio::const_buffer value_type;
-	typedef std::forward_iterator_tag iterator_category;
-	typedef size_t difference_type;
-	typedef boost::asio::const_buffer* pointer;
-	typedef boost::asio::const_buffer& reference;
-
-	SendBuffer const* p;
-	int limit;
-
-	SendBufferIterator(SendBuffer const* p = 0, int limit = std::numeric_limits<int>::max()) : p(p), limit(limit) {
-		ASSERT(limit > 0);
-	}
-
-	bool operator==(SendBufferIterator const& r) const { return p == r.p; }
-	bool operator!=(SendBufferIterator const& r) const { return p != r.p; }
-	void operator++() {
-		limit -= p->bytes_written - p->bytes_sent;
-		if (limit > 0)
-			p = p->next;
-		else
-			p = NULL;
-	}
-
-	boost::asio::const_buffer operator*() const {
-		return boost::asio::const_buffer(p->data + p->bytes_sent, std::min(limit, p->bytes_written - p->bytes_sent));
-	}
-};
-
-class Connection : public IConnection, ReferenceCounted<Connection> {
->>>>>>> 58550f9e
 public:
 	void addref() override { ReferenceCounted<Connection>::addref(); }
 	void delref() override { ReferenceCounted<Connection>::delref(); }
 
-<<<<<<< HEAD
 	void close() override { closeSocket(); }
-=======
-	virtual void close() { closeSocket(); }
->>>>>>> 58550f9e
 
 	explicit Connection(boost::asio::io_service& io_service)
 	  : id(nondeterministicRandom()->randomUniqueID()), socket(io_service) {}
@@ -502,11 +409,7 @@
 
 	// Reads as many bytes as possible from the read buffer into [begin,end) and returns the number of bytes read (might
 	// be 0)
-<<<<<<< HEAD
 	int read(uint8_t* begin, uint8_t* end) override {
-=======
-	virtual int read(uint8_t* begin, uint8_t* end) {
->>>>>>> 58550f9e
 		boost::system::error_code err;
 		++g_net2->countReads;
 		size_t toRead = end - begin;
@@ -528,11 +431,7 @@
 
 	// Writes as many bytes as possible from the given SendBuffer chain into the write buffer and returns the number of
 	// bytes written (might be 0)
-<<<<<<< HEAD
 	int write(SendBuffer const* data, int limit) override {
-=======
-	virtual int write(SendBuffer const* data, int limit) {
->>>>>>> 58550f9e
 		boost::system::error_code err;
 		++g_net2->countWrites;
 
@@ -810,11 +709,7 @@
 	void delref() override { ReferenceCounted<Listener>::delref(); }
 
 	// Returns one incoming connection when it is available
-<<<<<<< HEAD
 	Future<Reference<IConnection>> accept() override { return doAccept(this); }
-=======
-	virtual Future<Reference<IConnection>> accept() { return doAccept(this); }
->>>>>>> 58550f9e
 
 	NetworkAddress getListenAddress() const override { return listenAddress; }
 
@@ -846,15 +741,9 @@
 	SSLHandshakerThread() {}
 	void init() override {}
 
-<<<<<<< HEAD
 	struct Handshake final : TypedAction<SSLHandshakerThread, Handshake> {
 		Handshake(ssl_socket& socket, ssl_socket::handshake_type type) : socket(socket), type(type) {}
 		double getTimeEstimate() const override { return 0.001; }
-=======
-	struct Handshake : TypedAction<SSLHandshakerThread, Handshake> {
-		Handshake(ssl_socket& socket, ssl_socket::handshake_type type) : socket(socket), type(type) {}
-		virtual double getTimeEstimate() { return 0.001; }
->>>>>>> 58550f9e
 
 		ThreadReturnPromise<Void> done;
 		ssl_socket& socket;
@@ -897,11 +786,7 @@
 	void addref() override { ReferenceCounted<SSLConnection>::addref(); }
 	void delref() override { ReferenceCounted<SSLConnection>::delref(); }
 
-<<<<<<< HEAD
 	void close() override { closeSocket(); }
-=======
-	virtual void close() { closeSocket(); }
->>>>>>> 58550f9e
 
 	explicit SSLConnection(boost::asio::io_service& io_service,
 	                       Reference<ReferencedObject<boost::asio::ssl::context>> context)
@@ -1024,11 +909,7 @@
 		}
 	}
 
-<<<<<<< HEAD
 	Future<Void> acceptHandshake() override { return acceptHandshakeWrapper(Reference<SSLConnection>::addRef(this)); }
-=======
-	virtual Future<Void> acceptHandshake() { return acceptHandshakeWrapper(Reference<SSLConnection>::addRef(this)); }
->>>>>>> 58550f9e
 
 	ACTOR static void doConnectHandshake(Reference<SSLConnection> self, Promise<Void> connected) {
 		state Hold<int> holder;
@@ -1085,11 +966,7 @@
 		}
 	}
 
-<<<<<<< HEAD
 	Future<Void> connectHandshake() override { return connectHandshakeWrapper(Reference<SSLConnection>::addRef(this)); }
-=======
-	virtual Future<Void> connectHandshake() { return connectHandshakeWrapper(Reference<SSLConnection>::addRef(this)); }
->>>>>>> 58550f9e
 
 	// returns when write() can write at least one byte
 	Future<Void> onWritable() override {
@@ -1111,11 +988,7 @@
 
 	// Reads as many bytes as possible from the read buffer into [begin,end) and returns the number of bytes read (might
 	// be 0)
-<<<<<<< HEAD
 	int read(uint8_t* begin, uint8_t* end) override {
-=======
-	virtual int read(uint8_t* begin, uint8_t* end) {
->>>>>>> 58550f9e
 		boost::system::error_code err;
 		++g_net2->countReads;
 		size_t toRead = end - begin;
@@ -1137,11 +1010,7 @@
 
 	// Writes as many bytes as possible from the given SendBuffer chain into the write buffer and returns the number of
 	// bytes written (might be 0)
-<<<<<<< HEAD
 	int write(SendBuffer const* data, int limit) override {
-=======
-	virtual int write(SendBuffer const* data, int limit) {
->>>>>>> 58550f9e
 #ifdef __APPLE__
 		// For some reason, writing ssl_sock with more than 2016 bytes when socket is writeable sometimes results in a
 		// broken pipe error.
@@ -1244,11 +1113,7 @@
 	void delref() override { ReferenceCounted<SSLListener>::delref(); }
 
 	// Returns one incoming connection when it is available
-<<<<<<< HEAD
 	Future<Reference<IConnection>> accept() override { return doAccept(this); }
-=======
-	virtual Future<Reference<IConnection>> accept() { return doAccept(this); }
->>>>>>> 58550f9e
 
 	NetworkAddress getListenAddress() const override { return listenAddress; }
 
@@ -1278,11 +1143,7 @@
 struct PromiseTask : public Task, public FastAllocated<PromiseTask> {
 	Promise<Void> promise;
 	PromiseTask() {}
-<<<<<<< HEAD
 	explicit PromiseTask(Promise<Void>&& promise) noexcept : promise(std::move(promise)) {}
-=======
-	explicit PromiseTask(Promise<Void>&& promise) BOOST_NOEXCEPT : promise(std::move(promise)) {}
->>>>>>> 58550f9e
 
 	void operator()() override {
 		promise.send(Void());
@@ -1879,17 +1740,10 @@
 	return ::startThread(func, arg);
 }
 
-<<<<<<< HEAD
 Future<Reference<IConnection>> Net2::connect(NetworkAddress toAddr, const std::string& host) {
 #ifndef TLS_DISABLED
-	initTLS(ETLSInitState::CONNECT);
 	if (toAddr.isTLS()) {
-=======
-Future<Reference<IConnection>> Net2::connect(NetworkAddress toAddr, std::string host) {
-#ifndef TLS_DISABLED
-	if ( toAddr.isTLS() ) {
 		initTLS(ETLSInitState::CONNECT);
->>>>>>> 58550f9e
 		return SSLConnection::connect(&this->reactor.ios, this->sslContextVar.get(), toAddr);
 	}
 #endif
@@ -1897,13 +1751,10 @@
 	return Connection::connect(&this->reactor.ios, toAddr);
 }
 
-<<<<<<< HEAD
 Future<Reference<IConnection>> Net2::connectExternal(NetworkAddress toAddr, const std::string& host) {
 	return connect(toAddr, host);
 }
 
-=======
->>>>>>> 58550f9e
 ACTOR static Future<std::vector<NetworkAddress>> resolveTCPEndpoint_impl(Net2* self,
                                                                          std::string host,
                                                                          std::string service) {
@@ -1945,7 +1796,6 @@
 	return result.get();
 }
 
-<<<<<<< HEAD
 Future<Reference<IUDPSocket>> Net2::createUDPSocket(NetworkAddress toAddr) {
 	return UDPSocket::connect(&reactor.ios, toAddr, toAddr.ip.isV6());
 }
@@ -1959,13 +1809,6 @@
 }
 
 bool Net2::isAddressOnThisHost(NetworkAddress const& addr) const {
-=======
-Future<std::vector<NetworkAddress>> Net2::resolveTCPEndpoint(std::string host, std::string service) {
-	return resolveTCPEndpoint_impl(this, host, service);
-}
-
-bool Net2::isAddressOnThisHost(NetworkAddress const& addr) {
->>>>>>> 58550f9e
 	auto it = addressOnHostCache.find(addr.ip);
 	if (it != addressOnHostCache.end())
 		return it->second;
@@ -1996,15 +1839,9 @@
 Reference<IListener> Net2::listen(NetworkAddress localAddr) {
 	try {
 #ifndef TLS_DISABLED
-<<<<<<< HEAD
-		initTLS(ETLSInitState::LISTEN);
 		if (localAddr.isTLS()) {
+			initTLS(ETLSInitState::LISTEN);
 			return Reference<IListener>(new SSLListener(reactor.ios, &this->sslContextVar, localAddr));
-=======
-		if ( localAddr.isTLS() ) {
-			initTLS(ETLSInitState::LISTEN);
-			return Reference<IListener>(new SSLListener( reactor.ios, &this->sslContextVar, localAddr ));
->>>>>>> 58550f9e
 		}
 #endif
 		return Reference<IListener>(new Listener(reactor.ios, localAddr));
@@ -2101,7 +1938,6 @@
 }
 
 } // namespace N2
-<<<<<<< HEAD
 
 SendBufferIterator::SendBufferIterator(SendBuffer const* p, int limit) : p(p), limit(limit) {
 	ASSERT(limit > 0);
@@ -2118,8 +1954,6 @@
 boost::asio::const_buffer SendBufferIterator::operator*() const {
 	return boost::asio::const_buffer(p->data() + p->bytes_sent, std::min(limit, p->bytes_written - p->bytes_sent));
 }
-=======
->>>>>>> 58550f9e
 
 INetwork* newNet2(const TLSConfig& tlsConfig, bool useThreadPool, bool useMetrics) {
 	try {
@@ -2255,11 +2089,7 @@
 	        SendBuffer* pb = unsent.getWriteBuffer();
 	        ReliablePacket* rp = new ReliablePacket;  // 0
 
-<<<<<<< HEAD
 	        PacketWriter wr(pb,rp,AssumeVersion(g_network->protocolVersion()));
-=======
-	        PacketWriter wr(pb,rp,AssumeVersion(currentProtocolVersion));
->>>>>>> 58550f9e
 	        //BinaryWriter wr;
 	        SplitBuffer packetLen;
 	        uint32_t len = 0;
