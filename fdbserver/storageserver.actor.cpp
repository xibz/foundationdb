--- conflicted
+++ resolved
@@ -4839,11 +4839,7 @@
 
 				// Even if TSS mode is Disabled, this may be the second test in a restarting test where the first run
 				// had it enabled.
-<<<<<<< HEAD
-				state int byteLimit = (BUGGIFY && g_network->isSimulated() && g_simulator.tssMode == ISimulator::TSSMode::Disabled &&
-=======
-				state int byteLimit = (BUGGIFY && g_simulator->tssMode == ISimulator::TSSMode::Disabled &&
->>>>>>> bd8347d9
+				state int byteLimit = (BUGGIFY && g_network->isSimulated() && g_simulator->tssMode == ISimulator::TSSMode::Disabled &&
 				                       !data->isTss() && !data->isSSWithTSSPair())
 				                          ? 1
 				                          : CLIENT_KNOBS->REPLY_BYTE_LIMIT;
