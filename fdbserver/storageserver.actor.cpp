--- conflicted
+++ resolved
@@ -1571,20 +1571,12 @@
 		// printf("  Skipping b/c empty version\n");
 	} else if (feedInfo->durableVersion == invalidVersion || req.begin > feedInfo->durableVersion) {
 		for (auto& it : data->uidRangeFeed[req.rangeID]->mutations) {
-<<<<<<< HEAD
-			// TODO could optimize this with binary search
-			if (it.version >= req.end) {
-=======
 			if (it.version >= req.end || remainingLimitBytes <= 0) {
->>>>>>> 94239098
 				break;
 			}
 			if (it.version >= req.begin) {
 				reply.mutations.push_back(reply.arena, it);
-<<<<<<< HEAD
-=======
 				remainingLimitBytes -= sizeof(MutationsAndVersionRef) + it.expectedSize();
->>>>>>> 94239098
 			}
 		}
 		// printf("  Found %d in memory mutations\n", reply.mutations.size());
@@ -1592,31 +1584,17 @@
 		state std::deque<Standalone<MutationsAndVersionRef>> mutationsDeque =
 		    data->uidRangeFeed[req.rangeID]->mutations;
 		state Version startingDurableVersion = feedInfo->durableVersion;
-<<<<<<< HEAD
-		Value rangeFeedKeyStart = rangeFeedDurableKey(req.rangeID, req.begin);
-		Value rangeFeedKeyEnd = rangeFeedDurableKey(req.rangeID, req.end);
-		/*printf("  Reading range feed versions from disk [%s - %s)\n",
-		       rangeFeedKeyStart.printable().c_str(),
-		       rangeFeedKeyEnd.printable().c_str());
-		       */
-		RangeResult res = wait(data->storage.readRange(KeyRangeRef(rangeFeedKeyStart, rangeFeedKeyEnd)));
-		Version lastVersion = req.begin - 1; // if no results, include all mutations from memory
-		// TODO REMOVE, for debugging
-		int diskMutations = 0;
-=======
 		RangeResult res = wait(data->storage.readRange(
 		    KeyRangeRef(rangeFeedDurableKey(req.rangeID, req.begin), rangeFeedDurableKey(req.rangeID, req.end)),
 		    1 << 30,
 		    remainingLimitBytes));
 
 		Version lastVersion = req.begin - 1;
->>>>>>> 94239098
 		for (auto& kv : res) {
 			Key id;
 			Version version;
 			std::tie(id, version) = decodeRangeFeedDurableKey(kv.key);
 			auto mutations = decodeRangeFeedDurableValue(kv.value);
-			diskMutations += mutations.size();
 			reply.mutations.push_back_deep(reply.arena, MutationsAndVersionRef(mutations, version));
 			remainingLimitBytes -=
 			    sizeof(KeyValueRef) +
@@ -1624,21 +1602,15 @@
 			                       // because we cannot add mutaitons from memory if there are potentially more on disk
 			lastVersion = version;
 		}
-		// printf("  Found %d on disk mutations from %d entries\n", diskMutations, res.size());
-		int memoryMutations = 0;
 		for (auto& it : mutationsDeque) {
 			if (it.version >= req.end || remainingLimitBytes <= 0) {
 				break;
 			}
 			if (it.version > lastVersion) {
-				memoryMutations += it.mutations.size();
 				reply.mutations.push_back(reply.arena, it);
 				remainingLimitBytes -= sizeof(MutationsAndVersionRef) + it.expectedSize();
 			}
 		}
-		/*printf(
-		    "  Found %d in memory mutations from %d entries\n", memoryMutations, reply.mutations.size() - res.size());
-		    */
 		if (reply.mutations.empty()) {
 			auto& feedInfo = data->uidRangeFeed[req.rangeID];
 			if (startingDurableVersion == feedInfo->storageVersion && req.end > startingDurableVersion) {
@@ -4438,15 +4410,6 @@
 				if (it.version >= newOldestVersion) {
 					break;
 				}
-<<<<<<< HEAD
-				// TODO REMOVE!!
-				/*printf("Persisting %d range feed %s mutations at %lld\n",
-				       info->mutations.front().mutations.size(),
-				       info->id.printable().c_str(),
-				       info->mutations.front().version);
-				       */
-=======
->>>>>>> 94239098
 				data->storage.writeKeyValue(
 				    KeyValueRef(rangeFeedDurableKey(info->id, it.version), rangeFeedDurableValue(it.mutations)));
 				info->storageVersion = it.version;
@@ -4491,18 +4454,10 @@
 		curFeed = 0;
 		while (curFeed < updatedRangeFeeds.size()) {
 			auto info = data->uidRangeFeed[updatedRangeFeeds[curFeed]];
-<<<<<<< HEAD
-			while (info->mutations.size() && info->mutations.front().version < newOldestVersion) {
-				info->mutations.pop_front();
-			}
-			info->durableVersion = info->storageVersion;
-			// printf(" Updating range feed durable version to %lld\n", info->durableVersion);
-=======
 			while (!info->mutations.empty() && info->mutations.front().version < newOldestVersion) {
 				info->mutations.pop_front();
 			}
 			info->durableVersion = info->storageVersion;
->>>>>>> 94239098
 			wait(yield(TaskPriority::UpdateStorage));
 			curFeed++;
 		}
