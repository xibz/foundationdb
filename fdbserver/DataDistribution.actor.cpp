/*
 * DataDistribution.actor.cpp
 *
 * This source file is part of the FoundationDB open source project
 *
 * Copyright 2013-2018 Apple Inc. and the FoundationDB project authors
 *
 * Licensed under the Apache License, Version 2.0 (the "License");
 * you may not use this file except in compliance with the License.
 * You may obtain a copy of the License at
 *
 *     http://www.apache.org/licenses/LICENSE-2.0
 *
 * Unless required by applicable law or agreed to in writing, software
 * distributed under the License is distributed on an "AS IS" BASIS,
 * WITHOUT WARRANTIES OR CONDITIONS OF ANY KIND, either express or implied.
 * See the License for the specific language governing permissions and
 * limitations under the License.
 */

#include <set>
#include <sstream>
#include "fdbclient/FDBOptions.g.h"
#include "fdbclient/FDBTypes.h"
#include "fdbclient/Knobs.h"
#include "fdbclient/StorageServerInterface.h"
#include "fdbclient/SystemData.h"
#include "fdbclient/DatabaseContext.h"
#include "fdbclient/ManagementAPI.actor.h"
#include "fdbclient/RunTransaction.actor.h"
#include "fdbrpc/Replication.h"
#include "fdbserver/DataDistribution.actor.h"
#include "fdbserver/FDBExecHelper.actor.h"
#include "fdbserver/IKeyValueStore.h"
#include "fdbserver/Knobs.h"
#include "fdbserver/MoveKeys.actor.h"
#include "fdbserver/QuietDatabase.h"
#include "fdbserver/ServerDBInfo.h"
#include "fdbserver/TLogInterface.h"
#include "fdbserver/WaitFailure.h"
#include "flow/ActorCollection.h"
#include "flow/Arena.h"
#include "flow/Trace.h"
#include "flow/UnitTest.h"
#include "flow/actorcompiler.h" // This must be the last #include.
#include "flow/serialize.h"

class TCTeamInfo;
struct TCMachineInfo;
class TCMachineTeamInfo;

ACTOR Future<Void> checkAndRemoveInvalidLocalityAddr(DDTeamCollection* self);
ACTOR Future<Void> removeWrongStoreType(DDTeamCollection* self);
ACTOR Future<Void> waitForAllDataRemoved(Database cx, UID serverID, Version addedVersion, DDTeamCollection* teams);

struct TCServerInfo : public ReferenceCounted<TCServerInfo> {
	UID id;
	Version addedVersion; // Read version when this Server is added
	DDTeamCollection* collection;
	StorageServerInterface lastKnownInterface;
	ProcessClass lastKnownClass;
	vector<Reference<TCTeamInfo>> teams;
	Reference<TCMachineInfo> machine;
	Future<Void> tracker;
	int64_t dataInFlightToServer;
	ErrorOr<GetStorageMetricsReply> serverMetrics;
	Promise<std::pair<StorageServerInterface, ProcessClass>> interfaceChanged;
	Future<std::pair<StorageServerInterface, ProcessClass>> onInterfaceChanged;
	Promise<Void> removed;
	Future<Void> onRemoved;
	Future<Void> onTSSPairRemoved;
	Promise<Void> killTss;
	Promise<Void> wakeUpTracker;
	bool inDesiredDC;
	LocalityEntry localityEntry;
	Promise<Void> updated;
	AsyncVar<bool> wrongStoreTypeToRemove;
	AsyncVar<bool> ssVersionTooFarBehind;
	// A storage server's StoreType does not change.
	// To change storeType for an ip:port, we destroy the old one and create a new one.
	KeyValueStoreType storeType; // Storage engine type

	TCServerInfo(StorageServerInterface ssi,
	             DDTeamCollection* collection,
	             ProcessClass processClass,
	             bool inDesiredDC,
	             Reference<LocalitySet> storageServerSet,
	             Version addedVersion = 0)
	  : id(ssi.id()), collection(collection), lastKnownInterface(ssi), lastKnownClass(processClass),
	    dataInFlightToServer(0), onInterfaceChanged(interfaceChanged.getFuture()), onRemoved(removed.getFuture()),
	    inDesiredDC(inDesiredDC), storeType(KeyValueStoreType::END), onTSSPairRemoved(Never()),
	    addedVersion(addedVersion) {

		if (!ssi.isTss()) {
			localityEntry = ((LocalityMap<UID>*)storageServerSet.getPtr())->add(ssi.locality, &id);
		}
	}

	bool isCorrectStoreType(KeyValueStoreType configStoreType) {
		// A new storage server's store type may not be set immediately.
		// If a storage server does not reply its storeType, it will be tracked by failure monitor and removed.
		return (storeType == configStoreType || storeType == KeyValueStoreType::END);
	}
	~TCServerInfo();
};

struct TCMachineInfo : public ReferenceCounted<TCMachineInfo> {
	std::vector<Reference<TCServerInfo>> serversOnMachine; // SOMEDAY: change from vector to set
	Standalone<StringRef> machineID;
	std::vector<Reference<TCMachineTeamInfo>> machineTeams; // SOMEDAY: split good and bad machine teams.
	LocalityEntry localityEntry;

	explicit TCMachineInfo(Reference<TCServerInfo> server, const LocalityEntry& entry) : localityEntry(entry) {
		ASSERT(serversOnMachine.empty());
		serversOnMachine.push_back(server);

		LocalityData& locality = server->lastKnownInterface.locality;
		ASSERT(locality.zoneId().present());
		machineID = locality.zoneId().get();
	}

	std::string getServersIDStr() const {
		std::stringstream ss;
		if (serversOnMachine.empty())
			return "[unset]";

		for (const auto& server : serversOnMachine) {
			ss << server->id.toString() << " ";
		}

		return std::move(ss).str();
	}
};

ACTOR Future<Void> updateServerMetrics(Reference<TCServerInfo> server);

// TeamCollection's machine team information
class TCMachineTeamInfo : public ReferenceCounted<TCMachineTeamInfo> {
public:
	vector<Reference<TCMachineInfo>> machines;
	vector<Standalone<StringRef>> machineIDs;
	vector<Reference<TCTeamInfo>> serverTeams;
	UID id;

	explicit TCMachineTeamInfo(vector<Reference<TCMachineInfo>> const& machines)
	  : machines(machines), id(deterministicRandom()->randomUniqueID()) {
		machineIDs.reserve(machines.size());
		for (int i = 0; i < machines.size(); i++) {
			machineIDs.push_back(machines[i]->machineID);
		}
		sort(machineIDs.begin(), machineIDs.end());
	}

	int size() const {
		ASSERT(machines.size() == machineIDs.size());
		return machineIDs.size();
	}

	std::string getMachineIDsStr() const {
		std::stringstream ss;

		if (machineIDs.empty())
			return "[unset]";

		for (const auto& id : machineIDs) {
			ss << id.contents().toString() << " ";
		}

		return std::move(ss).str();
	}

	bool operator==(TCMachineTeamInfo& rhs) const { return this->machineIDs == rhs.machineIDs; }
};

// TeamCollection's server team info.
class TCTeamInfo final : public ReferenceCounted<TCTeamInfo>, public IDataDistributionTeam {
	vector<Reference<TCServerInfo>> servers;
	vector<UID> serverIDs;
	bool healthy;
	bool wrongConfiguration; // True if any of the servers in the team have the wrong configuration
	int priority;
	UID id;

public:
	Reference<TCMachineTeamInfo> machineTeam;
	Future<Void> tracker;

	explicit TCTeamInfo(vector<Reference<TCServerInfo>> const& servers)
	  : servers(servers), healthy(true), priority(SERVER_KNOBS->PRIORITY_TEAM_HEALTHY), wrongConfiguration(false),
	    id(deterministicRandom()->randomUniqueID()) {
		if (servers.empty()) {
			TraceEvent(SevInfo, "ConstructTCTeamFromEmptyServers");
		}
		serverIDs.reserve(servers.size());
		for (int i = 0; i < servers.size(); i++) {
			serverIDs.push_back(servers[i]->id);
		}
	}

	std::string getTeamID() const override { return id.shortString(); }

	vector<StorageServerInterface> getLastKnownServerInterfaces() const override {
		vector<StorageServerInterface> v;
		v.reserve(servers.size());
		for (const auto& server : servers) {
			v.push_back(server->lastKnownInterface);
		}
		return v;
	}
	int size() const override {
		ASSERT(servers.size() == serverIDs.size());
		return servers.size();
	}
	vector<UID> const& getServerIDs() const override { return serverIDs; }
	const vector<Reference<TCServerInfo>>& getServers() const { return servers; }

	std::string getServerIDsStr() const {
		std::stringstream ss;

		if (serverIDs.empty())
			return "[unset]";

		for (const auto& id : serverIDs) {
			ss << id.toString() << " ";
		}

		return std::move(ss).str();
	}

	void addDataInFlightToTeam(int64_t delta) override {
		for (int i = 0; i < servers.size(); i++)
			servers[i]->dataInFlightToServer += delta;
	}
	int64_t getDataInFlightToTeam() const override {
		int64_t dataInFlight = 0.0;
		for (int i = 0; i < servers.size(); i++)
			dataInFlight += servers[i]->dataInFlightToServer;
		return dataInFlight;
	}

	int64_t getLoadBytes(bool includeInFlight = true, double inflightPenalty = 1.0) const override {
		int64_t physicalBytes = getLoadAverage();
		double minAvailableSpaceRatio = getMinAvailableSpaceRatio(includeInFlight);
		int64_t inFlightBytes = includeInFlight ? getDataInFlightToTeam() / servers.size() : 0;
		double availableSpaceMultiplier =
		    SERVER_KNOBS->AVAILABLE_SPACE_RATIO_CUTOFF /
		    (std::max(std::min(SERVER_KNOBS->AVAILABLE_SPACE_RATIO_CUTOFF, minAvailableSpaceRatio), 0.000001));
		if (servers.size() > 2) {
			// make sure in triple replication the penalty is high enough that you will always avoid a team with a
			// member at 20% free space
			availableSpaceMultiplier = availableSpaceMultiplier * availableSpaceMultiplier;
		}

		if (minAvailableSpaceRatio < SERVER_KNOBS->TARGET_AVAILABLE_SPACE_RATIO) {
			TraceEvent(SevWarn, "DiskNearCapacity")
			    .suppressFor(1.0)
			    .detail("AvailableSpaceRatio", minAvailableSpaceRatio);
		}

		return (physicalBytes + (inflightPenalty * inFlightBytes)) * availableSpaceMultiplier;
	}

	int64_t getMinAvailableSpace(bool includeInFlight = true) const override {
		int64_t minAvailableSpace = std::numeric_limits<int64_t>::max();
		for (const auto& server : servers) {
			if (server->serverMetrics.present()) {
				auto& replyValue = server->serverMetrics.get();

				ASSERT(replyValue.available.bytes >= 0);
				ASSERT(replyValue.capacity.bytes >= 0);

				int64_t bytesAvailable = replyValue.available.bytes;
				if (includeInFlight) {
					bytesAvailable -= server->dataInFlightToServer;
				}

				minAvailableSpace = std::min(bytesAvailable, minAvailableSpace);
			}
		}

		return minAvailableSpace; // Could be negative
	}

	double getMinAvailableSpaceRatio(bool includeInFlight = true) const override {
		double minRatio = 1.0;
		for (const auto& server : servers) {
			if (server->serverMetrics.present()) {
				auto& replyValue = server->serverMetrics.get();

				ASSERT(replyValue.available.bytes >= 0);
				ASSERT(replyValue.capacity.bytes >= 0);

				int64_t bytesAvailable = replyValue.available.bytes;
				if (includeInFlight) {
					bytesAvailable = std::max((int64_t)0, bytesAvailable - server->dataInFlightToServer);
				}

				if (replyValue.capacity.bytes == 0)
					minRatio = 0;
				else
					minRatio = std::min(minRatio, ((double)bytesAvailable) / replyValue.capacity.bytes);
			}
		}

		return minRatio;
	}

	bool hasHealthyAvailableSpace(double minRatio) const override {
		return getMinAvailableSpaceRatio() >= minRatio && getMinAvailableSpace() > SERVER_KNOBS->MIN_AVAILABLE_SPACE;
	}

	Future<Void> updateStorageMetrics() override { return doUpdateStorageMetrics(this); }

	bool isOptimal() const override {
		for (const auto& server : servers) {
			if (server->lastKnownClass.machineClassFitness(ProcessClass::Storage) > ProcessClass::UnsetFit) {
				return false;
			}
		}
		return true;
	}

	bool isWrongConfiguration() const override { return wrongConfiguration; }
	void setWrongConfiguration(bool wrongConfiguration) override { this->wrongConfiguration = wrongConfiguration; }
	bool isHealthy() const override { return healthy; }
	void setHealthy(bool h) override { healthy = h; }
	int getPriority() const override { return priority; }
	void setPriority(int p) override { priority = p; }
	void addref() override { ReferenceCounted<TCTeamInfo>::addref(); }
	void delref() override { ReferenceCounted<TCTeamInfo>::delref(); }

	void addServers(const vector<UID>& servers) override {
		serverIDs.reserve(servers.size());
		for (int i = 0; i < servers.size(); i++) {
			serverIDs.push_back(servers[i]);
		}
	}

private:
	// Calculate an "average" of the metrics replies that we received.  Penalize teams from which we did not receive all
	// replies.
	int64_t getLoadAverage() const {
		int64_t bytesSum = 0;
		int added = 0;
		for (int i = 0; i < servers.size(); i++)
			if (servers[i]->serverMetrics.present()) {
				added++;
				bytesSum += servers[i]->serverMetrics.get().load.bytes;
			}

		if (added < servers.size())
			bytesSum *= 2;

		return added == 0 ? 0 : bytesSum / added;
	}

	// Calculate the max of the metrics replies that we received.

	ACTOR Future<Void> doUpdateStorageMetrics(TCTeamInfo* self) {
		std::vector<Future<Void>> updates;
		updates.reserve(self->servers.size());
		for (int i = 0; i < self->servers.size(); i++)
			updates.push_back(updateServerMetrics(self->servers[i]));
		wait(waitForAll(updates));
		return Void();
	}
};

struct ServerStatus {
	bool isWiggling;
	bool isFailed;
	bool isUndesired;
	bool isWrongConfiguration;
	bool initialized; // AsyncMap erases default constructed objects
	LocalityData locality;
	ServerStatus()
	  : isWiggling(false), isFailed(true), isUndesired(false), isWrongConfiguration(false), initialized(false) {}
	ServerStatus(bool isFailed, bool isUndesired, LocalityData const& locality)
	  : isFailed(isFailed), isUndesired(isUndesired), locality(locality), isWrongConfiguration(false),
	    initialized(true), isWiggling(false) {}
	bool isUnhealthy() const { return isFailed || isUndesired; }
	const char* toString() const { return isFailed ? "Failed" : isUndesired ? "Undesired" : "Healthy"; }

	bool operator==(ServerStatus const& r) const {
		return isFailed == r.isFailed && isUndesired == r.isUndesired &&
		       isWrongConfiguration == r.isWrongConfiguration && locality == r.locality && initialized == r.initialized;
	}
	bool operator!=(ServerStatus const& r) const { return !(*this == r); }

	// If a process has reappeared without the storage server that was on it (isFailed == true), we don't need to
	// exclude it We also don't need to exclude processes who are in the wrong configuration (since those servers will
	// be removed)
	bool excludeOnRecruit() { return !isFailed && !isWrongConfiguration; }
};
typedef AsyncMap<UID, ServerStatus> ServerStatusMap;

// Read keyservers, return unique set of teams
ACTOR Future<Reference<InitialDataDistribution>> getInitialDataDistribution(Database cx,
                                                                            UID distributorId,
                                                                            MoveKeysLock moveKeysLock,
                                                                            std::vector<Optional<Key>> remoteDcIds,
                                                                            const DDEnabledState* ddEnabledState) {
	state Reference<InitialDataDistribution> result = makeReference<InitialDataDistribution>();
	state Key beginKey = allKeys.begin;

	state bool succeeded;

	state Transaction tr(cx);

	state std::map<UID, Optional<Key>> server_dc;
	state std::map<vector<UID>, std::pair<vector<UID>, vector<UID>>> team_cache;
	state std::vector<std::pair<StorageServerInterface, ProcessClass>> tss_servers;

	// Get the server list in its own try/catch block since it modifies result.  We don't want a subsequent failure
	// causing entries to be duplicated
	loop {
		server_dc.clear();
		succeeded = false;
		try {

			// Read healthyZone value which is later used to determine on/off of failure triggered DD
			tr.setOption(FDBTransactionOptions::READ_SYSTEM_KEYS);
			tr.setOption(FDBTransactionOptions::READ_LOCK_AWARE);
			Optional<Value> val = wait(tr.get(healthyZoneKey));
			if (val.present()) {
				auto p = decodeHealthyZoneValue(val.get());
				if (p.second > tr.getReadVersion().get() || p.first == ignoreSSFailuresZoneString) {
					result->initHealthyZoneValue = Optional<Key>(p.first);
				} else {
					result->initHealthyZoneValue = Optional<Key>();
				}
			} else {
				result->initHealthyZoneValue = Optional<Key>();
			}

			result->mode = 1;
			tr.setOption(FDBTransactionOptions::PRIORITY_SYSTEM_IMMEDIATE);
			Optional<Value> mode = wait(tr.get(dataDistributionModeKey));
			if (mode.present()) {
				BinaryReader rd(mode.get(), Unversioned());
				rd >> result->mode;
			}
			if (!result->mode || !ddEnabledState->isDDEnabled()) {
				// DD can be disabled persistently (result->mode = 0) or transiently (isDDEnabled() = 0)
				TraceEvent(SevDebug, "GetInitialDataDistribution_DisabledDD");
				return result;
			}

			state Future<vector<ProcessData>> workers = getWorkers(&tr);
			state Future<RangeResult> serverList = tr.getRange(serverListKeys, CLIENT_KNOBS->TOO_MANY);
			wait(success(workers) && success(serverList));
			ASSERT(!serverList.get().more && serverList.get().size() < CLIENT_KNOBS->TOO_MANY);

			std::map<Optional<Standalone<StringRef>>, ProcessData> id_data;
			for (int i = 0; i < workers.get().size(); i++)
				id_data[workers.get()[i].locality.processId()] = workers.get()[i];

			succeeded = true;

			for (int i = 0; i < serverList.get().size(); i++) {
				auto ssi = decodeServerListValue(serverList.get()[i].value);
<<<<<<< HEAD
				result->allServers.emplace_back(ssi, id_data[ssi.locality.processId()].processClass);
				server_dc[ssi.id()] = ssi.locality.dcId();
=======
				if (!ssi.isTss()) {
					result->allServers.push_back(std::make_pair(ssi, id_data[ssi.locality.processId()].processClass));
					server_dc[ssi.id()] = ssi.locality.dcId();
				} else {
					tss_servers.push_back(std::make_pair(ssi, id_data[ssi.locality.processId()].processClass));
				}
>>>>>>> 866f5369
			}

			break;
		} catch (Error& e) {
			wait(tr.onError(e));

			ASSERT(!succeeded); // We shouldn't be retrying if we have already started modifying result in this loop
			TraceEvent("GetInitialTeamsRetry", distributorId);
		}
	}

	// If keyServers is too large to read in a single transaction, then we will have to break this process up into
	// multiple transactions. In that case, each iteration should begin where the previous left off
	while (beginKey < allKeys.end) {
		TEST(beginKey > allKeys.begin); // Multi-transactional getInitialDataDistribution
		loop {
			succeeded = false;
			try {
				tr.setOption(FDBTransactionOptions::PRIORITY_SYSTEM_IMMEDIATE);
				wait(checkMoveKeysLockReadOnly(&tr, moveKeysLock, ddEnabledState));
				state RangeResult UIDtoTagMap = wait(tr.getRange(serverTagKeys, CLIENT_KNOBS->TOO_MANY));
				ASSERT(!UIDtoTagMap.more && UIDtoTagMap.size() < CLIENT_KNOBS->TOO_MANY);
				RangeResult keyServers = wait(krmGetRanges(&tr,
				                                           keyServersPrefix,
				                                           KeyRangeRef(beginKey, allKeys.end),
				                                           SERVER_KNOBS->MOVE_KEYS_KRM_LIMIT,
				                                           SERVER_KNOBS->MOVE_KEYS_KRM_LIMIT_BYTES));
				succeeded = true;

				vector<UID> src, dest, last;

				// for each range
				for (int i = 0; i < keyServers.size() - 1; i++) {
					DDShardInfo info(keyServers[i].key);
					decodeKeyServersValue(UIDtoTagMap, keyServers[i].value, src, dest);
					if (remoteDcIds.size()) {
						auto srcIter = team_cache.find(src);
						if (srcIter == team_cache.end()) {
							for (auto& id : src) {
								auto& dc = server_dc[id];
								if (std::find(remoteDcIds.begin(), remoteDcIds.end(), dc) != remoteDcIds.end()) {
									info.remoteSrc.push_back(id);
								} else {
									info.primarySrc.push_back(id);
								}
							}
							result->primaryTeams.insert(info.primarySrc);
							result->remoteTeams.insert(info.remoteSrc);
							team_cache[src] = std::make_pair(info.primarySrc, info.remoteSrc);
						} else {
							info.primarySrc = srcIter->second.first;
							info.remoteSrc = srcIter->second.second;
						}
						if (dest.size()) {
							info.hasDest = true;
							auto destIter = team_cache.find(dest);
							if (destIter == team_cache.end()) {
								for (auto& id : dest) {
									auto& dc = server_dc[id];
									if (std::find(remoteDcIds.begin(), remoteDcIds.end(), dc) != remoteDcIds.end()) {
										info.remoteDest.push_back(id);
									} else {
										info.primaryDest.push_back(id);
									}
								}
								result->primaryTeams.insert(info.primaryDest);
								result->remoteTeams.insert(info.remoteDest);
								team_cache[dest] = std::make_pair(info.primaryDest, info.remoteDest);
							} else {
								info.primaryDest = destIter->second.first;
								info.remoteDest = destIter->second.second;
							}
						}
					} else {
						info.primarySrc = src;
						auto srcIter = team_cache.find(src);
						if (srcIter == team_cache.end()) {
							result->primaryTeams.insert(src);
							team_cache[src] = std::pair<vector<UID>, vector<UID>>();
						}
						if (dest.size()) {
							info.hasDest = true;
							info.primaryDest = dest;
							auto destIter = team_cache.find(dest);
							if (destIter == team_cache.end()) {
								result->primaryTeams.insert(dest);
								team_cache[dest] = std::pair<vector<UID>, vector<UID>>();
							}
						}
					}
					result->shards.push_back(info);
				}

				ASSERT(keyServers.size() > 0);
				beginKey = keyServers.end()[-1].key;
				break;
			} catch (Error& e) {
				TraceEvent("GetInitialTeamsKeyServersRetry", distributorId).error(e);

				wait(tr.onError(e));
				ASSERT(!succeeded); // We shouldn't be retrying if we have already started modifying result in this loop
			}
		}

		tr.reset();
	}

	// a dummy shard at the end with no keys or servers makes life easier for trackInitialShards()
	result->shards.push_back(DDShardInfo(allKeys.end));

	// add tss to server list AFTER teams are built
	for (auto& it : tss_servers) {
		result->allServers.push_back(it);
	}

	return result;
}

ACTOR Future<Void> storageServerTracker(struct DDTeamCollection* self,
                                        Database cx,
                                        TCServerInfo* server,
                                        Promise<Void> errorOut,
                                        Version addedVersion,
                                        const DDEnabledState* ddEnabledState,
                                        bool isTss);

Future<Void> teamTracker(struct DDTeamCollection* const& self,
                         Reference<TCTeamInfo> const& team,
                         bool const& badTeam,
                         bool const& redundantTeam);

struct DDTeamCollection : ReferenceCounted<DDTeamCollection> {
	// clang-format off
	enum { REQUESTING_WORKER = 0, GETTING_WORKER = 1, GETTING_STORAGE = 2 };
	enum class Status { NONE = 0, WIGGLING = 1, EXCLUDED = 2, FAILED = 3};

	// addActor: add to actorCollection so that when an actor has error, the ActorCollection can catch the error.
	// addActor is used to create the actorCollection when the dataDistributionTeamCollection is created
	PromiseStream<Future<Void>> addActor;
	Database cx;
	UID distributorId;
	DatabaseConfiguration configuration;

	bool doBuildTeams;
	bool lastBuildTeamsFailed;
	Future<Void> teamBuilder;
	AsyncTrigger restartTeamBuilder;

	MoveKeysLock lock;
	PromiseStream<RelocateShard> output;
	vector<UID> allServers;
	ServerStatusMap server_status;
	int64_t unhealthyServers;
	std::map<int,int> priority_teams;
	std::map<UID, Reference<TCServerInfo>> server_info;
	std::map<Key, std::vector<Reference<TCServerInfo>>> pid2server_info; // some process may serve as multiple storage servers
	std::map<UID, Reference<TCServerInfo>> tss_info_by_pair;
	std::map<UID, Reference<TCServerInfo>> server_and_tss_info; // TODO could replace this with an efficient way to do a read-only concatenation of 2 data structures? 
	std::map<Key, int> lagging_zones; // zone to number of storage servers lagging
	AsyncVar<bool> disableFailingLaggingServers;
	Optional<Key> wigglingPid; // Process id of current wiggling storage server;

	// machine_info has all machines info; key must be unique across processes on the same machine
	std::map<Standalone<StringRef>, Reference<TCMachineInfo>> machine_info;
	std::vector<Reference<TCMachineTeamInfo>> machineTeams; // all machine teams
	LocalityMap<UID> machineLocalityMap; // locality info of machines

	vector<Reference<TCTeamInfo>> teams;
	vector<Reference<TCTeamInfo>> badTeams;
	Reference<ShardsAffectedByTeamFailure> shardsAffectedByTeamFailure;
	PromiseStream<UID> removedServers;
	PromiseStream<UID> removedTSS;
	std::set<UID> recruitingIds; // The IDs of the SS/TSS which are being recruited
	std::set<NetworkAddress> recruitingLocalities;
	Future<Void> initialFailureReactionDelay;
	Future<Void> initializationDoneActor;
	Promise<Void> serverTrackerErrorOut;
	AsyncVar<int> recruitingStream;
	Debouncer restartRecruiting;

	int healthyTeamCount;
	Reference<AsyncVar<bool>> zeroHealthyTeams;

	int optimalTeamCount;
	AsyncVar<bool> zeroOptimalTeams;

	bool isTssRecruiting; // If tss recruiting is waiting on a pair, don't consider DD recruiting for the purposes of QuietDB

	// WIGGLING if an address is under storage wiggling.
	// EXCLUDED if an address is in the excluded list in the database.
	// FAILED if an address is permanently failed.
	// NONE by default.  Updated asynchronously (eventually)
	AsyncMap< AddressExclusion, Status > excludedServers;

	std::set<AddressExclusion> invalidLocalityAddr; // These address have invalidLocality for the configured storagePolicy

	std::vector<Optional<Key>> includedDCs;
	Optional<std::vector<Optional<Key>>> otherTrackedDCs;
	bool primary;
	Reference<AsyncVar<bool>> processingUnhealthy;
	Future<Void> readyToStart;
	Future<Void> checkTeamDelay;
	Promise<Void> addSubsetComplete;
	Future<Void> badTeamRemover;
	Future<Void> checkInvalidLocalities;

	Future<Void> wrongStoreTypeRemover;

	Reference<LocalitySet> storageServerSet;
	std::vector<LocalityEntry> forcedEntries, resultEntries;

	std::vector<DDTeamCollection*> teamCollections;
	AsyncVar<Optional<Key>> healthyZone;
	Future<bool> clearHealthyZoneFuture;
	double medianAvailableSpace;
	double lastMedianAvailableSpaceUpdate;
	// clang-format on

	int lowestUtilizationTeam;
	int highestUtilizationTeam;

	AsyncTrigger printDetailedTeamsInfo;
	PromiseStream<GetMetricsRequest> getShardMetrics;
	PromiseStream<Promise<int>> getUnhealthyRelocationCount;
	Promise<UID> removeFailedServer;

	void resetLocalitySet() {
		storageServerSet = Reference<LocalitySet>(new LocalityMap<UID>());
		LocalityMap<UID>* storageServerMap = (LocalityMap<UID>*)storageServerSet.getPtr();

		for (auto& it : server_info) {
			it.second->localityEntry = storageServerMap->add(it.second->lastKnownInterface.locality, &it.second->id);
		}
	}

	bool satisfiesPolicy(const std::vector<Reference<TCServerInfo>>& team, int amount = -1) {
		forcedEntries.clear();
		resultEntries.clear();
		if (amount == -1) {
			amount = team.size();
		}

		for (int i = 0; i < amount; i++) {
			forcedEntries.push_back(team[i]->localityEntry);
		}

		bool result = storageServerSet->selectReplicas(configuration.storagePolicy, forcedEntries, resultEntries);
		return result && resultEntries.size() == 0;
	}

	DDTeamCollection(Database const& cx,
	                 UID distributorId,
	                 MoveKeysLock const& lock,
	                 PromiseStream<RelocateShard> const& output,
	                 Reference<ShardsAffectedByTeamFailure> const& shardsAffectedByTeamFailure,
	                 DatabaseConfiguration configuration,
	                 std::vector<Optional<Key>> includedDCs,
	                 Optional<std::vector<Optional<Key>>> otherTrackedDCs,
	                 Future<Void> readyToStart,
	                 Reference<AsyncVar<bool>> zeroHealthyTeams,
	                 bool primary,
	                 Reference<AsyncVar<bool>> processingUnhealthy,
	                 PromiseStream<GetMetricsRequest> getShardMetrics,
	                 Promise<UID> removeFailedServer,
	                 PromiseStream<Promise<int>> getUnhealthyRelocationCount)
	  : cx(cx), distributorId(distributorId), lock(lock), output(output),
	    shardsAffectedByTeamFailure(shardsAffectedByTeamFailure), doBuildTeams(true), lastBuildTeamsFailed(false),
	    teamBuilder(Void()), badTeamRemover(Void()), checkInvalidLocalities(Void()), wrongStoreTypeRemover(Void()),
	    configuration(configuration), readyToStart(readyToStart), clearHealthyZoneFuture(true),
	    checkTeamDelay(delay(SERVER_KNOBS->CHECK_TEAM_DELAY, TaskPriority::DataDistribution)),
	    initialFailureReactionDelay(
	        delayed(readyToStart, SERVER_KNOBS->INITIAL_FAILURE_REACTION_DELAY, TaskPriority::DataDistribution)),
	    healthyTeamCount(0), storageServerSet(new LocalityMap<UID>()),
	    initializationDoneActor(logOnCompletion(readyToStart && initialFailureReactionDelay, this)),
	    optimalTeamCount(0), recruitingStream(0), restartRecruiting(SERVER_KNOBS->DEBOUNCE_RECRUITING_DELAY),
	    unhealthyServers(0), includedDCs(includedDCs), otherTrackedDCs(otherTrackedDCs),
	    zeroHealthyTeams(zeroHealthyTeams), zeroOptimalTeams(true), primary(primary), isTssRecruiting(false),
	    medianAvailableSpace(SERVER_KNOBS->MIN_AVAILABLE_SPACE_RATIO), lastMedianAvailableSpaceUpdate(0),
	    processingUnhealthy(processingUnhealthy), lowestUtilizationTeam(0), highestUtilizationTeam(0),
	    getShardMetrics(getShardMetrics), removeFailedServer(removeFailedServer),
	    getUnhealthyRelocationCount(getUnhealthyRelocationCount) {
		if (!primary || configuration.usableRegions == 1) {
			TraceEvent("DDTrackerStarting", distributorId).detail("State", "Inactive").trackLatest("DDTrackerStarting");
		}
	}

	~DDTeamCollection() {
		TraceEvent("DDTeamCollectionDestructed", distributorId).detail("Primary", primary);

		// Cancel the teamBuilder to avoid creating new teams after teams are cancelled.
		teamBuilder.cancel();
		// TraceEvent("DDTeamCollectionDestructed", distributorId)
		//    .detail("Primary", primary)
		//    .detail("TeamBuilderDestroyed", server_info.size());

		// Other teamCollections also hold pointer to this teamCollection;
		// TeamTracker may access the destructed DDTeamCollection if we do not reset the pointer
		for (int i = 0; i < teamCollections.size(); i++) {
			if (teamCollections[i] != nullptr && teamCollections[i] != this) {
				for (int j = 0; j < teamCollections[i]->teamCollections.size(); ++j) {
					if (teamCollections[i]->teamCollections[j] == this) {
						teamCollections[i]->teamCollections[j] = nullptr;
					}
				}
			}
		}
		// Team tracker has pointers to DDTeamCollections both in primary and remote.
		// The following kills a reference cycle between the teamTracker actor and the TCTeamInfo that both holds and is
		// held by the actor It also ensures that the trackers are done fiddling with healthyTeamCount before we free
		// this
		for (auto& team : teams) {
			team->tracker.cancel();
		}
		// The commented TraceEvent log is useful in detecting what is running during the destruction
		// TraceEvent("DDTeamCollectionDestructed", distributorId)
		//     .detail("Primary", primary)
		//     .detail("TeamTrackerDestroyed", teams.size());
		for (auto& badTeam : badTeams) {
			badTeam->tracker.cancel();
		}
		// TraceEvent("DDTeamCollectionDestructed", distributorId)
		//     .detail("Primary", primary)
		//     .detail("BadTeamTrackerDestroyed", badTeams.size());
		// The following makes sure that, even if a reference to a team is held in the DD Queue, the tracker will be
		// stopped
		//  before the server_status map to which it has a pointer, is destroyed.
		for (auto& [_, info] : server_and_tss_info) {
			info->tracker.cancel();
			info->collection = nullptr;
		}

		// TraceEvent("DDTeamCollectionDestructed", distributorId)
		//    .detail("Primary", primary)
		//    .detail("ServerTrackerDestroyed", server_info.size());
	}

	void addLaggingStorageServer(Key zoneId) {
		lagging_zones[zoneId]++;
		if (lagging_zones.size() > std::max(1, configuration.storageTeamSize - 1) &&
		    !disableFailingLaggingServers.get())
			disableFailingLaggingServers.set(true);
	}

	void removeLaggingStorageServer(Key zoneId) {
		auto iter = lagging_zones.find(zoneId);
		ASSERT(iter != lagging_zones.end());
		iter->second--;
		ASSERT(iter->second >= 0);
		if (iter->second == 0)
			lagging_zones.erase(iter);
		if (lagging_zones.size() <= std::max(1, configuration.storageTeamSize - 1) &&
		    disableFailingLaggingServers.get())
			disableFailingLaggingServers.set(false);
	}

	ACTOR static Future<Void> logOnCompletion(Future<Void> signal, DDTeamCollection* self) {
		wait(signal);
		wait(delay(SERVER_KNOBS->LOG_ON_COMPLETION_DELAY, TaskPriority::DataDistribution));

		if (!self->primary || self->configuration.usableRegions == 1) {
			TraceEvent("DDTrackerStarting", self->distributorId)
			    .detail("State", "Active")
			    .trackLatest("DDTrackerStarting");
		}

		return Void();
	}

	ACTOR static Future<Void> interruptableBuildTeams(DDTeamCollection* self) {
		if (!self->addSubsetComplete.isSet()) {
			wait(addSubsetOfEmergencyTeams(self));
			self->addSubsetComplete.send(Void());
		}

		loop {
			choose {
				when(wait(self->buildTeams(self))) { return Void(); }
				when(wait(self->restartTeamBuilder.onTrigger())) {}
			}
		}
	}

	ACTOR static Future<Void> checkBuildTeams(DDTeamCollection* self) {
		wait(self->checkTeamDelay);
		while (!self->teamBuilder.isReady())
			wait(self->teamBuilder);

		if (self->doBuildTeams && self->readyToStart.isReady()) {
			self->doBuildTeams = false;
			self->teamBuilder = self->interruptableBuildTeams(self);
			wait(self->teamBuilder);
		}

		return Void();
	}

	// SOMEDAY: Make bestTeam better about deciding to leave a shard where it is (e.g. in PRIORITY_TEAM_HEALTHY case)
	//		    use keys, src, dest, metrics, priority, system load, etc.. to decide...
	ACTOR static Future<Void> getTeam(DDTeamCollection* self, GetTeamRequest req) {
		try {
			wait(self->checkBuildTeams(self));
			if (now() - self->lastMedianAvailableSpaceUpdate > SERVER_KNOBS->AVAILABLE_SPACE_UPDATE_DELAY) {
				self->lastMedianAvailableSpaceUpdate = now();
				std::vector<double> teamAvailableSpace;
				teamAvailableSpace.reserve(self->teams.size());
				for (const auto& team : self->teams) {
					if (team->isHealthy()) {
						teamAvailableSpace.push_back(team->getMinAvailableSpaceRatio());
					}
				}

				size_t pivot = teamAvailableSpace.size() / 2;
				if (teamAvailableSpace.size() > 1) {
					std::nth_element(
					    teamAvailableSpace.begin(), teamAvailableSpace.begin() + pivot, teamAvailableSpace.end());
					self->medianAvailableSpace =
					    std::max(SERVER_KNOBS->MIN_AVAILABLE_SPACE_RATIO,
					             std::min(SERVER_KNOBS->TARGET_AVAILABLE_SPACE_RATIO, teamAvailableSpace[pivot]));
				} else {
					self->medianAvailableSpace = SERVER_KNOBS->MIN_AVAILABLE_SPACE_RATIO;
				}
				if (self->medianAvailableSpace < SERVER_KNOBS->TARGET_AVAILABLE_SPACE_RATIO) {
					TraceEvent(SevWarn, "DDTeamMedianAvailableSpaceTooSmall", self->distributorId)
					    .detail("MedianAvailableSpaceRatio", self->medianAvailableSpace)
					    .detail("TargetAvailableSpaceRatio", SERVER_KNOBS->TARGET_AVAILABLE_SPACE_RATIO)
					    .detail("Primary", self->primary);
					self->printDetailedTeamsInfo.trigger();
				}
			}

			bool foundSrc = false;
			for (int i = 0; i < req.src.size(); i++) {
				if (self->server_info.count(req.src[i])) {
					foundSrc = true;
					break;
				}
			}

			// Select the best team
			// Currently the metric is minimum used disk space (adjusted for data in flight)
			// Only healthy teams may be selected. The team has to be healthy at the moment we update
			//   shardsAffectedByTeamFailure or we could be dropping a shard on the floor (since team
			//   tracking is "edge triggered")
			// SOMEDAY: Account for capacity, load (when shardMetrics load is high)

			// self->teams.size() can be 0 under the ConfigureTest.txt test when we change configurations
			// The situation happens rarely. We may want to eliminate this situation someday
			if (!self->teams.size()) {
				req.reply.send(std::make_pair(Optional<Reference<IDataDistributionTeam>>(), foundSrc));
				return Void();
			}

			int64_t bestLoadBytes = 0;
			Optional<Reference<IDataDistributionTeam>> bestOption;
			std::vector<Reference<IDataDistributionTeam>> randomTeams;
			const std::set<UID> completeSources(req.completeSources.begin(), req.completeSources.end());

			// Note: this block does not apply any filters from the request
			if (!req.wantsNewServers) {
				for (int i = 0; i < req.completeSources.size(); i++) {
					if (!self->server_info.count(req.completeSources[i])) {
						continue;
					}
					auto& teamList = self->server_info[req.completeSources[i]]->teams;
					for (int j = 0; j < teamList.size(); j++) {
						bool found = true;
						auto serverIDs = teamList[j]->getServerIDs();
						for (int k = 0; k < teamList[j]->size(); k++) {
							if (!completeSources.count(serverIDs[k])) {
								found = false;
								break;
							}
						}
						if (found && teamList[j]->isHealthy()) {
							bestOption = teamList[j];
							req.reply.send(std::make_pair(bestOption, foundSrc));
							return Void();
						}
					}
				}
			}

			if (req.wantsTrueBest) {
				ASSERT(!bestOption.present());
				auto& startIndex =
				    req.preferLowerUtilization ? self->lowestUtilizationTeam : self->highestUtilizationTeam;
				if (startIndex >= self->teams.size()) {
					startIndex = 0;
				}

				int bestIndex = startIndex;
				for (int i = 0; i < self->teams.size(); i++) {
					int currentIndex = (startIndex + i) % self->teams.size();
					if (self->teams[currentIndex]->isHealthy() &&
					    (!req.preferLowerUtilization ||
					     self->teams[currentIndex]->hasHealthyAvailableSpace(self->medianAvailableSpace))) {
						int64_t loadBytes = self->teams[currentIndex]->getLoadBytes(true, req.inflightPenalty);
						if ((!bestOption.present() || (req.preferLowerUtilization && loadBytes < bestLoadBytes) ||
						     (!req.preferLowerUtilization && loadBytes > bestLoadBytes)) &&
						    (!req.teamMustHaveShards ||
						     self->shardsAffectedByTeamFailure->hasShards(ShardsAffectedByTeamFailure::Team(
						         self->teams[currentIndex]->getServerIDs(), self->primary)))) {
							bestLoadBytes = loadBytes;
							bestOption = self->teams[currentIndex];
							bestIndex = currentIndex;
						}
					}
				}

				startIndex = bestIndex;
			} else {
				int nTries = 0;
				while (randomTeams.size() < SERVER_KNOBS->BEST_TEAM_OPTION_COUNT &&
				       nTries < SERVER_KNOBS->BEST_TEAM_MAX_TEAM_TRIES) {
					// If unhealthy team is majority, we may not find an ok dest in this while loop
					Reference<IDataDistributionTeam> dest = deterministicRandom()->randomChoice(self->teams);

					bool ok = dest->isHealthy() && (!req.preferLowerUtilization ||
					                                dest->hasHealthyAvailableSpace(self->medianAvailableSpace));

					for (int i = 0; ok && i < randomTeams.size(); i++) {
						if (randomTeams[i]->getServerIDs() == dest->getServerIDs()) {
							ok = false;
							break;
						}
					}

					ok = ok && (!req.teamMustHaveShards ||
					            self->shardsAffectedByTeamFailure->hasShards(
					                ShardsAffectedByTeamFailure::Team(dest->getServerIDs(), self->primary)));

					if (ok)
						randomTeams.push_back(dest);
					else
						nTries++;
				}

				// Log BestTeamStuck reason when we have healthy teams but they do not have healthy free space
				if (g_network->isSimulated() && randomTeams.empty() && !self->zeroHealthyTeams->get()) {
					TraceEvent(SevWarn, "GetTeamReturnEmpty").detail("HealthyTeams", self->healthyTeamCount);
				}

				for (int i = 0; i < randomTeams.size(); i++) {
					int64_t loadBytes = randomTeams[i]->getLoadBytes(true, req.inflightPenalty);
					if (!bestOption.present() || (req.preferLowerUtilization && loadBytes < bestLoadBytes) ||
					    (!req.preferLowerUtilization && loadBytes > bestLoadBytes)) {
						bestLoadBytes = loadBytes;
						bestOption = randomTeams[i];
					}
				}
			}

			// Note: req.completeSources can be empty and all servers (and server teams) can be unhealthy.
			// We will get stuck at this! This only happens when a DC fails. No need to consider it right now.
			// Note: this block does not apply any filters from the request
			if (!bestOption.present() && self->zeroHealthyTeams->get()) {
				// Attempt to find the unhealthy source server team and return it
				for (int i = 0; i < req.completeSources.size(); i++) {
					if (!self->server_info.count(req.completeSources[i])) {
						continue;
					}
					auto& teamList = self->server_info[req.completeSources[i]]->teams;
					for (int j = 0; j < teamList.size(); j++) {
						bool found = true;
						auto serverIDs = teamList[j]->getServerIDs();
						for (int k = 0; k < teamList[j]->size(); k++) {
							if (!completeSources.count(serverIDs[k])) {
								found = false;
								break;
							}
						}
						if (found) {
							bestOption = teamList[j];
							req.reply.send(std::make_pair(bestOption, foundSrc));
							return Void();
						}
					}
				}
			}
			// if (!bestOption.present()) {
			// 	TraceEvent("GetTeamRequest").detail("Request", req.getDesc());
			// 	self->traceAllInfo(true);
			// }

			req.reply.send(std::make_pair(bestOption, foundSrc));

			return Void();
		} catch (Error& e) {
			if (e.code() != error_code_actor_cancelled)
				req.reply.sendError(e);
			throw;
		}
	}

	int64_t getDebugTotalDataInFlight() {
		int64_t total = 0;
		for (auto itr = server_info.begin(); itr != server_info.end(); ++itr)
			total += itr->second->dataInFlightToServer;
		return total;
	}

	ACTOR static Future<Void> addSubsetOfEmergencyTeams(DDTeamCollection* self) {
		state int idx = 0;
		state std::vector<Reference<TCServerInfo>> servers;
		state std::vector<UID> serverIds;
		state Reference<LocalitySet> tempSet = Reference<LocalitySet>(new LocalityMap<UID>());
		state LocalityMap<UID>* tempMap = (LocalityMap<UID>*)tempSet.getPtr();

		for (; idx < self->badTeams.size(); idx++) {
			servers.clear();
			for (const auto& server : self->badTeams[idx]->getServers()) {
				if (server->inDesiredDC && !self->server_status.get(server->id).isUnhealthy()) {
					servers.push_back(server);
				}
			}

			// For the bad team that is too big (too many servers), we will try to find a subset of servers in the team
			// to construct a new healthy team, so that moving data to the new healthy team will not
			// cause too much data movement overhead
			// FIXME: This code logic can be simplified.
			if (servers.size() >= self->configuration.storageTeamSize) {
				bool foundTeam = false;
				for (int j = 0; j < servers.size() - self->configuration.storageTeamSize + 1 && !foundTeam; j++) {
					auto& serverTeams = servers[j]->teams;
					for (int k = 0; k < serverTeams.size(); k++) {
						auto& testTeam = serverTeams[k]->getServerIDs();
						bool allInTeam = true; // All servers in testTeam belong to the healthy servers
						for (int l = 0; l < testTeam.size(); l++) {
							bool foundServer = false;
							for (auto it : servers) {
								if (it->id == testTeam[l]) {
									foundServer = true;
									break;
								}
							}
							if (!foundServer) {
								allInTeam = false;
								break;
							}
						}
						if (allInTeam) {
							foundTeam = true;
							break;
						}
					}
				}
				if (!foundTeam) {
					if (self->satisfiesPolicy(servers)) {
						if (servers.size() == self->configuration.storageTeamSize ||
						    self->satisfiesPolicy(servers, self->configuration.storageTeamSize)) {
							servers.resize(self->configuration.storageTeamSize);
							self->addTeam(servers, true);
							// self->traceTeamCollectionInfo(); // Trace at the end of the function
						} else {
							tempSet->clear();
							for (auto it : servers) {
								tempMap->add(it->lastKnownInterface.locality, &it->id);
							}

							self->resultEntries.clear();
							self->forcedEntries.clear();
							bool result = tempSet->selectReplicas(
							    self->configuration.storagePolicy, self->forcedEntries, self->resultEntries);
							ASSERT(result && self->resultEntries.size() == self->configuration.storageTeamSize);

							serverIds.clear();
							for (auto& it : self->resultEntries) {
								serverIds.push_back(*tempMap->getObject(it));
							}
							std::sort(serverIds.begin(), serverIds.end());
							self->addTeam(serverIds.begin(), serverIds.end(), true);
						}
					} else {
						serverIds.clear();
						for (auto it : servers) {
							serverIds.push_back(it->id);
						}
						TraceEvent(SevWarnAlways, "CannotAddSubset", self->distributorId)
						    .detail("Servers", describe(serverIds));
					}
				}
			}
			wait(yield());
		}

		// Trace and record the current number of teams for correctness test
		self->traceTeamCollectionInfo();

		return Void();
	}

	ACTOR static Future<Void> init(DDTeamCollection* self,
	                               Reference<InitialDataDistribution> initTeams,
	                               const DDEnabledState* ddEnabledState) {
		self->healthyZone.set(initTeams->initHealthyZoneValue);
		// SOMEDAY: If some servers have teams and not others (or some servers have more data than others) and there is
		// an address/locality collision, should we preferentially mark the least used server as undesirable?

		for (auto i = initTeams->allServers.begin(); i != initTeams->allServers.end(); ++i) {
			if (self->shouldHandleServer(i->first)) {
				if (!self->isValidLocality(self->configuration.storagePolicy, i->first.locality)) {
					TraceEvent(SevWarnAlways, "MissingLocality")
					    .detail("Server", i->first.uniqueID)
					    .detail("Locality", i->first.locality.toString());
					auto addr = i->first.stableAddress();
					self->invalidLocalityAddr.insert(AddressExclusion(addr.ip, addr.port));
					if (self->checkInvalidLocalities.isReady()) {
						self->checkInvalidLocalities = checkAndRemoveInvalidLocalityAddr(self);
						self->addActor.send(self->checkInvalidLocalities);
					}
				}
				self->addServer(i->first, i->second, self->serverTrackerErrorOut, 0, ddEnabledState);
			}
		}

		state std::set<std::vector<UID>>::iterator teamIter =
		    self->primary ? initTeams->primaryTeams.begin() : initTeams->remoteTeams.begin();
		state std::set<std::vector<UID>>::iterator teamIterEnd =
		    self->primary ? initTeams->primaryTeams.end() : initTeams->remoteTeams.end();
		for (; teamIter != teamIterEnd; ++teamIter) {
			self->addTeam(teamIter->begin(), teamIter->end(), true);
			wait(yield());
		}

		return Void();
	}

	// Check if server or machine has a valid locality based on configured replication policy
	bool isValidLocality(Reference<IReplicationPolicy> storagePolicy, const LocalityData& locality) {
		// Future: Once we add simulation test that misconfigure a cluster, such as not setting some locality entries,
		// DD_VALIDATE_LOCALITY should always be true. Otherwise, simulation test may fail.
		if (!SERVER_KNOBS->DD_VALIDATE_LOCALITY) {
			// Disable the checking if locality is valid
			return true;
		}

		std::set<std::string> replicationPolicyKeys = storagePolicy->attributeKeys();
		for (auto& policy : replicationPolicyKeys) {
			if (!locality.isPresent(policy)) {
				return false;
			}
		}

		return true;
	}

	void evaluateTeamQuality() {
		int teamCount = teams.size(), serverCount = allServers.size();
		double teamsPerServer = (double)teamCount * configuration.storageTeamSize / serverCount;

		ASSERT(serverCount == server_info.size());

		int minTeams = std::numeric_limits<int>::max();
		int maxTeams = std::numeric_limits<int>::min();
		double varTeams = 0;

		std::map<Optional<Standalone<StringRef>>, int> machineTeams;
		for (const auto& [id, info] : server_info) {
			if (!server_status.get(id).isUnhealthy()) {
				int stc = info->teams.size();
				minTeams = std::min(minTeams, stc);
				maxTeams = std::max(maxTeams, stc);
				varTeams += (stc - teamsPerServer) * (stc - teamsPerServer);
				// Use zoneId as server's machine id
				machineTeams[info->lastKnownInterface.locality.zoneId()] += stc;
			}
		}
		varTeams /= teamsPerServer * teamsPerServer;

		int minMachineTeams = std::numeric_limits<int>::max();
		int maxMachineTeams = std::numeric_limits<int>::min();
		for (auto m = machineTeams.begin(); m != machineTeams.end(); ++m) {
			minMachineTeams = std::min(minMachineTeams, m->second);
			maxMachineTeams = std::max(maxMachineTeams, m->second);
		}

		TraceEvent(minTeams > 0 ? SevInfo : SevWarn, "DataDistributionTeamQuality", distributorId)
		    .detail("Servers", serverCount)
		    .detail("Teams", teamCount)
		    .detail("TeamsPerServer", teamsPerServer)
		    .detail("Variance", varTeams / serverCount)
		    .detail("ServerMinTeams", minTeams)
		    .detail("ServerMaxTeams", maxTeams)
		    .detail("MachineMinTeams", minMachineTeams)
		    .detail("MachineMaxTeams", maxMachineTeams);
	}

	int overlappingMembers(const vector<UID>& team) const {
		if (team.empty()) {
			return 0;
		}

		int maxMatchingServers = 0;
		const UID& serverID = team[0];
		const auto it = server_info.find(serverID);
		ASSERT(it != server_info.end());
		const auto& usedTeams = it->second->teams;
		for (const auto& usedTeam : usedTeams) {
			auto used = usedTeam->getServerIDs();
			int teamIdx = 0;
			int usedIdx = 0;
			int matchingServers = 0;
			while (teamIdx < team.size() && usedIdx < used.size()) {
				if (team[teamIdx] == used[usedIdx]) {
					matchingServers++;
					teamIdx++;
					usedIdx++;
				} else if (team[teamIdx] < used[usedIdx]) {
					teamIdx++;
				} else {
					usedIdx++;
				}
			}
			ASSERT(matchingServers > 0);
			maxMatchingServers = std::max(maxMatchingServers, matchingServers);
			if (maxMatchingServers == team.size()) {
				return maxMatchingServers;
			}
		}

		return maxMatchingServers;
	}

	int overlappingMachineMembers(vector<Standalone<StringRef>>& team) {
		if (team.empty()) {
			return 0;
		}

		int maxMatchingServers = 0;
		Standalone<StringRef>& serverID = team[0];
		for (auto& usedTeam : machine_info[serverID]->machineTeams) {
			auto used = usedTeam->machineIDs;
			int teamIdx = 0;
			int usedIdx = 0;
			int matchingServers = 0;
			while (teamIdx < team.size() && usedIdx < used.size()) {
				if (team[teamIdx] == used[usedIdx]) {
					matchingServers++;
					teamIdx++;
					usedIdx++;
				} else if (team[teamIdx] < used[usedIdx]) {
					teamIdx++;
				} else {
					usedIdx++;
				}
			}
			ASSERT(matchingServers > 0);
			maxMatchingServers = std::max(maxMatchingServers, matchingServers);
			if (maxMatchingServers == team.size()) {
				return maxMatchingServers;
			}
		}

		return maxMatchingServers;
	}

	Reference<TCMachineTeamInfo> findMachineTeam(vector<Standalone<StringRef>>& machineIDs) {
		if (machineIDs.empty()) {
			return Reference<TCMachineTeamInfo>();
		}

		Standalone<StringRef> machineID = machineIDs[0];
		for (auto& machineTeam : machine_info[machineID]->machineTeams) {
			if (machineTeam->machineIDs == machineIDs) {
				return machineTeam;
			}
		}

		return Reference<TCMachineTeamInfo>();
	}

	// Assume begin to end is sorted by std::sort
	// Assume InputIt is iterator to UID
	// Note: We must allow creating empty teams because empty team is created when a remote DB is initialized.
	// The empty team is used as the starting point to move data to the remote DB
	// begin : the start of the team member ID
	// end : end of the team member ID
	// isIntialTeam : False when the team is added by addTeamsBestOf(); True otherwise, e.g.,
	// when the team added at init() when we recreate teams by looking up DB
	template <class InputIt>
	void addTeam(InputIt begin, InputIt end, bool isInitialTeam) {
		vector<Reference<TCServerInfo>> newTeamServers;
		for (auto i = begin; i != end; ++i) {
			if (server_info.find(*i) != server_info.end()) {
				newTeamServers.push_back(server_info[*i]);
			}
		}

		addTeam(newTeamServers, isInitialTeam);
	}

	void addTeam(const vector<Reference<TCServerInfo>>& newTeamServers,
	             bool isInitialTeam,
	             bool redundantTeam = false) {
		auto teamInfo = makeReference<TCTeamInfo>(newTeamServers);

		// Move satisfiesPolicy to the end for performance benefit
		bool badTeam = redundantTeam || teamInfo->size() != configuration.storageTeamSize ||
		               !satisfiesPolicy(teamInfo->getServers());

		teamInfo->tracker = teamTracker(this, teamInfo, badTeam, redundantTeam);
		// ASSERT( teamInfo->serverIDs.size() > 0 ); //team can be empty at DB initialization
		if (badTeam) {
			badTeams.push_back(teamInfo);
			return;
		}

		// For a good team, we add it to teams and create machine team for it when necessary
		teams.push_back(teamInfo);
		for (int i = 0; i < newTeamServers.size(); ++i) {
			newTeamServers[i]->teams.push_back(teamInfo);
		}

		// Find or create machine team for the server team
		// Add the reference of machineTeam (with machineIDs) into process team
		vector<Standalone<StringRef>> machineIDs;
		for (auto server = newTeamServers.begin(); server != newTeamServers.end(); ++server) {
			ASSERT_WE_THINK((*server)->machine.isValid());
			machineIDs.push_back((*server)->machine->machineID);
		}
		sort(machineIDs.begin(), machineIDs.end());
		Reference<TCMachineTeamInfo> machineTeamInfo = findMachineTeam(machineIDs);

		// A team is not initial team if it is added by addTeamsBestOf() which always create a team with correct size
		// A non-initial team must have its machine team created and its size must be correct
		ASSERT(isInitialTeam || machineTeamInfo.isValid());

		// Create a machine team if it does not exist
		// Note an initial team may be added at init() even though the team size is not storageTeamSize
		if (!machineTeamInfo.isValid() && !machineIDs.empty()) {
			machineTeamInfo = addMachineTeam(machineIDs.begin(), machineIDs.end());
		}

		if (!machineTeamInfo.isValid()) {
			TraceEvent(SevWarn, "AddTeamWarning")
			    .detail("NotFoundMachineTeam", "OKIfTeamIsEmpty")
			    .detail("TeamInfo", teamInfo->getDesc());
		}

		teamInfo->machineTeam = machineTeamInfo;
		machineTeamInfo->serverTeams.push_back(teamInfo);
		if (g_network->isSimulated()) {
			// Update server team information for consistency check in simulation
			traceTeamCollectionInfo();
		}
	}

	void addTeam(std::set<UID> const& team, bool isInitialTeam) { addTeam(team.begin(), team.end(), isInitialTeam); }

	// Add a machine team specified by input machines
	Reference<TCMachineTeamInfo> addMachineTeam(vector<Reference<TCMachineInfo>> machines) {
		auto machineTeamInfo = makeReference<TCMachineTeamInfo>(machines);
		machineTeams.push_back(machineTeamInfo);

		// Assign machine teams to machine
		for (auto machine : machines) {
			// A machine's machineTeams vector should not hold duplicate machineTeam members
			ASSERT_WE_THINK(std::count(machine->machineTeams.begin(), machine->machineTeams.end(), machineTeamInfo) ==
			                0);
			machine->machineTeams.push_back(machineTeamInfo);
		}

		return machineTeamInfo;
	}

	// Add a machine team by using the machineIDs from begin to end
	Reference<TCMachineTeamInfo> addMachineTeam(vector<Standalone<StringRef>>::iterator begin,
	                                            vector<Standalone<StringRef>>::iterator end) {
		vector<Reference<TCMachineInfo>> machines;

		for (auto i = begin; i != end; ++i) {
			if (machine_info.find(*i) != machine_info.end()) {
				machines.push_back(machine_info[*i]);
			} else {
				TraceEvent(SevWarn, "AddMachineTeamError").detail("MachineIDNotExist", i->contents().toString());
			}
		}

		return addMachineTeam(machines);
	}

	// Group storage servers (process) based on their machineId in LocalityData
	// All created machines are healthy
	// Return The number of healthy servers we grouped into machines
	int constructMachinesFromServers() {
		int totalServerIndex = 0;
		for (auto i = server_info.begin(); i != server_info.end(); ++i) {
			if (!server_status.get(i->first).isUnhealthy()) {
				checkAndCreateMachine(i->second);
				totalServerIndex++;
			}
		}

		return totalServerIndex;
	}

	void traceConfigInfo() {
		TraceEvent("DDConfig", distributorId)
		    .detail("StorageTeamSize", configuration.storageTeamSize)
		    .detail("DesiredTeamsPerServer", SERVER_KNOBS->DESIRED_TEAMS_PER_SERVER)
		    .detail("MaxTeamsPerServer", SERVER_KNOBS->MAX_TEAMS_PER_SERVER)
		    .detail("StoreType", configuration.storageServerStoreType);
	}

	void traceServerInfo() {
		int i = 0;

		TraceEvent("ServerInfo", distributorId).detail("Size", server_info.size());
		for (auto& server : server_info) {
			TraceEvent("ServerInfo", distributorId)
			    .detail("ServerInfoIndex", i++)
			    .detail("ServerID", server.first.toString())
			    .detail("ServerTeamOwned", server.second->teams.size())
			    .detail("MachineID", server.second->machine->machineID.contents().toString())
			    .detail("StoreType", server.second->storeType.toString())
			    .detail("InDesiredDC", server.second->inDesiredDC);
		}
		for (auto& server : server_info) {
			const UID& uid = server.first;
			TraceEvent("ServerStatus", distributorId)
			    .detail("ServerID", uid)
			    .detail("Healthy", !server_status.get(uid).isUnhealthy())
			    .detail("MachineIsValid", server_info[uid]->machine.isValid())
			    .detail("MachineTeamSize",
			            server_info[uid]->machine.isValid() ? server_info[uid]->machine->machineTeams.size() : -1);
		}
	}

	void traceServerTeamInfo() {
		int i = 0;

		TraceEvent("ServerTeamInfo", distributorId).detail("Size", teams.size());
		for (auto& team : teams) {
			TraceEvent("ServerTeamInfo", distributorId)
			    .detail("TeamIndex", i++)
			    .detail("Healthy", team->isHealthy())
			    .detail("TeamSize", team->size())
			    .detail("MemberIDs", team->getServerIDsStr())
			    .detail("TeamID", team->getTeamID());
		}
	}

	void traceMachineInfo() {
		int i = 0;

		TraceEvent("MachineInfo").detail("Size", machine_info.size());
		for (auto& machine : machine_info) {
			TraceEvent("MachineInfo", distributorId)
			    .detail("MachineInfoIndex", i++)
			    .detail("Healthy", isMachineHealthy(machine.second))
			    .detail("MachineID", machine.first.contents().toString())
			    .detail("MachineTeamOwned", machine.second->machineTeams.size())
			    .detail("ServerNumOnMachine", machine.second->serversOnMachine.size())
			    .detail("ServersID", machine.second->getServersIDStr());
		}
	}

	void traceMachineTeamInfo() {
		int i = 0;

		TraceEvent("MachineTeamInfo", distributorId).detail("Size", machineTeams.size());
		for (auto& team : machineTeams) {
			TraceEvent("MachineTeamInfo", distributorId)
			    .detail("TeamIndex", i++)
			    .detail("MachineIDs", team->getMachineIDsStr())
			    .detail("ServerTeams", team->serverTeams.size());
		}
	}

	// Locality string is hashed into integer, used as KeyIndex
	// For better understand which KeyIndex is used for locality, we print this info in trace.
	void traceLocalityArrayIndexName() {
		TraceEvent("LocalityRecordKeyName").detail("Size", machineLocalityMap._keymap->_lookuparray.size());
		for (int i = 0; i < machineLocalityMap._keymap->_lookuparray.size(); ++i) {
			TraceEvent("LocalityRecordKeyIndexName")
			    .detail("KeyIndex", i)
			    .detail("KeyName", machineLocalityMap._keymap->_lookuparray[i]);
		}
	}

	void traceMachineLocalityMap() {
		int i = 0;

		TraceEvent("MachineLocalityMap", distributorId).detail("Size", machineLocalityMap.size());
		for (auto& uid : machineLocalityMap.getObjects()) {
			Reference<LocalityRecord> record = machineLocalityMap.getRecord(i);
			if (record.isValid()) {
				TraceEvent("MachineLocalityMap", distributorId)
				    .detail("LocalityIndex", i++)
				    .detail("UID", uid->toString())
				    .detail("LocalityRecord", record->toString());
			} else {
				TraceEvent("MachineLocalityMap")
				    .detail("LocalityIndex", i++)
				    .detail("UID", uid->toString())
				    .detail("LocalityRecord", "[NotFound]");
			}
		}
	}

	// To enable verbose debug info, set shouldPrint to true
	void traceAllInfo(bool shouldPrint = false) {

		if (!shouldPrint)
			return;
		// Record all team collections IDs
		for (int i = 0; i < teamCollections.size(); ++i) {
			if (teamCollections[i] != nullptr) {
				TraceEvent("TraceAllInfo", distributorId)
				    .detail("TeamCollectionIndex", i)
				    .detail("Primary", teamCollections[i]->primary);
			}
		}

		TraceEvent("TraceAllInfo", distributorId).detail("Primary", primary);
		traceConfigInfo();
		traceServerInfo();
		traceServerTeamInfo();
		traceMachineInfo();
		traceMachineTeamInfo();
		traceLocalityArrayIndexName();
		traceMachineLocalityMap();
	}

	// We must rebuild machine locality map whenever the entry in the map is inserted or removed
	void rebuildMachineLocalityMap() {
		machineLocalityMap.clear();
		int numHealthyMachine = 0;
		for (auto machine = machine_info.begin(); machine != machine_info.end(); ++machine) {
			if (machine->second->serversOnMachine.empty()) {
				TraceEvent(SevWarn, "RebuildMachineLocalityMapError")
				    .detail("Machine", machine->second->machineID.toString())
				    .detail("NumServersOnMachine", 0);
				continue;
			}
			if (!isMachineHealthy(machine->second)) {
				continue;
			}
			Reference<TCServerInfo> representativeServer = machine->second->serversOnMachine[0];
			auto& locality = representativeServer->lastKnownInterface.locality;
			if (!isValidLocality(configuration.storagePolicy, locality)) {
				TraceEvent(SevWarn, "RebuildMachineLocalityMapError")
				    .detail("Machine", machine->second->machineID.toString())
				    .detail("InvalidLocality", locality.toString());
				continue;
			}
			const LocalityEntry& localityEntry = machineLocalityMap.add(locality, &representativeServer->id);
			machine->second->localityEntry = localityEntry;
			++numHealthyMachine;
		}
	}

	// Create machineTeamsToBuild number of machine teams
	// No operation if machineTeamsToBuild is 0
	// Note: The creation of machine teams should not depend on server teams:
	// No matter how server teams will be created, we will create the same set of machine teams;
	// We should never use server team number in building machine teams.
	//
	// Five steps to create each machine team, which are document in the function
	// Reuse ReplicationPolicy selectReplicas func to select machine team
	// return number of added machine teams
	int addBestMachineTeams(int machineTeamsToBuild) {
		int addedMachineTeams = 0;

		ASSERT(machineTeamsToBuild >= 0);
		// The number of machines is always no smaller than the storageTeamSize in a correct configuration
		ASSERT(machine_info.size() >= configuration.storageTeamSize);
		// Future: Consider if we should overbuild more machine teams to
		// allow machineTeamRemover() to get a more balanced machine teams per machine

		// Step 1: Create machineLocalityMap which will be used in building machine team
		rebuildMachineLocalityMap();

		// Add a team in each iteration
		while (addedMachineTeams < machineTeamsToBuild || notEnoughMachineTeamsForAMachine()) {
			// Step 2: Get least used machines from which we choose machines as a machine team
			std::vector<Reference<TCMachineInfo>> leastUsedMachines; // A less used machine has less number of teams
			int minTeamCount = std::numeric_limits<int>::max();
			for (auto& machine : machine_info) {
				// Skip invalid machine whose representative server is not in server_info
				ASSERT_WE_THINK(server_info.find(machine.second->serversOnMachine[0]->id) != server_info.end());
				// Skip unhealthy machines
				if (!isMachineHealthy(machine.second))
					continue;
				// Skip machine with incomplete locality
				if (!isValidLocality(configuration.storagePolicy,
				                     machine.second->serversOnMachine[0]->lastKnownInterface.locality)) {
					continue;
				}

				// Invariant: We only create correct size machine teams.
				// When configuration (e.g., team size) is changed, the DDTeamCollection will be destroyed and rebuilt
				// so that the invariant will not be violated.
				int teamCount = machine.second->machineTeams.size();

				if (teamCount < minTeamCount) {
					leastUsedMachines.clear();
					minTeamCount = teamCount;
				}
				if (teamCount == minTeamCount) {
					leastUsedMachines.push_back(machine.second);
				}
			}

			std::vector<UID*> team;
			std::vector<LocalityEntry> forcedAttributes;

			// Step 4: Reuse Policy's selectReplicas() to create team for the representative process.
			std::vector<UID*> bestTeam;
			int bestScore = std::numeric_limits<int>::max();
			int maxAttempts = SERVER_KNOBS->BEST_OF_AMT; // BEST_OF_AMT = 4
			for (int i = 0; i < maxAttempts && i < 100; ++i) {
				// Step 3: Create a representative process for each machine.
				// Construct forcedAttribute from leastUsedMachines.
				// We will use forcedAttribute to call existing function to form a team
				if (leastUsedMachines.size()) {
					forcedAttributes.clear();
					// Randomly choose 1 least used machine
					Reference<TCMachineInfo> tcMachineInfo = deterministicRandom()->randomChoice(leastUsedMachines);
					ASSERT(!tcMachineInfo->serversOnMachine.empty());
					LocalityEntry process = tcMachineInfo->localityEntry;
					forcedAttributes.push_back(process);
					TraceEvent("ChosenMachine")
					    .detail("MachineInfo", tcMachineInfo->machineID)
					    .detail("LeaseUsedMachinesSize", leastUsedMachines.size())
					    .detail("ForcedAttributesSize", forcedAttributes.size());
				} else {
					// when leastUsedMachine is empty, we will never find a team later, so we can simply return.
					return addedMachineTeams;
				}

				// Choose a team that balances the # of teams per server among the teams
				// that have the least-utilized server
				team.clear();
				ASSERT_WE_THINK(forcedAttributes.size() == 1);
				auto success = machineLocalityMap.selectReplicas(configuration.storagePolicy, forcedAttributes, team);
				// NOTE: selectReplicas() should always return success when storageTeamSize = 1
				ASSERT_WE_THINK(configuration.storageTeamSize > 1 || (configuration.storageTeamSize == 1 && success));
				if (!success) {
					continue; // Try up to maxAttempts, since next time we may choose a different forcedAttributes
				}
				ASSERT(forcedAttributes.size() > 0);
				team.push_back((UID*)machineLocalityMap.getObject(forcedAttributes[0]));

				// selectReplicas() may NEVER return server not in server_info.
				for (auto& pUID : team) {
					ASSERT_WE_THINK(server_info.find(*pUID) != server_info.end());
				}

				// selectReplicas() should always return a team with correct size. otherwise, it has a bug
				ASSERT(team.size() == configuration.storageTeamSize);

				int score = 0;
				vector<Standalone<StringRef>> machineIDs;
				for (auto process = team.begin(); process != team.end(); process++) {
					Reference<TCServerInfo> server = server_info[**process];
					score += server->machine->machineTeams.size();
					Standalone<StringRef> machine_id = server->lastKnownInterface.locality.zoneId().get();
					machineIDs.push_back(machine_id);
				}

				// Only choose healthy machines into machine team
				ASSERT_WE_THINK(isMachineTeamHealthy(machineIDs));

				std::sort(machineIDs.begin(), machineIDs.end());
				int overlap = overlappingMachineMembers(machineIDs);
				if (overlap == machineIDs.size()) {
					maxAttempts += 1;
					continue;
				}
				score += SERVER_KNOBS->DD_OVERLAP_PENALTY * overlap;

				// SOMEDAY: randomly pick one from teams with the lowest score
				if (score < bestScore) {
					// bestTeam is the team which has the smallest number of teams its team members belong to.
					bestTeam = team;
					bestScore = score;
				}
			}

			// bestTeam should be a new valid team to be added into machine team now
			// Step 5: Restore machine from its representative process team and get the machine team
			if (bestTeam.size() == configuration.storageTeamSize) {
				// machineIDs is used to quickly check if the machineIDs belong to an existed team
				// machines keep machines reference for performance benefit by avoiding looking up machine by machineID
				vector<Reference<TCMachineInfo>> machines;
				for (auto process = bestTeam.begin(); process < bestTeam.end(); process++) {
					Reference<TCMachineInfo> machine = server_info[**process]->machine;
					machines.push_back(machine);
				}

				addMachineTeam(machines);
				addedMachineTeams++;
			} else {
				traceAllInfo(true);
				TraceEvent(SevWarn, "DataDistributionBuildTeams", distributorId)
				    .detail("Primary", primary)
				    .detail("Reason", "Unable to make desired machine Teams");
				lastBuildTeamsFailed = true;
				break;
			}
		}

		return addedMachineTeams;
	}

	bool isMachineTeamHealthy(vector<Standalone<StringRef>> const& machineIDs) {
		int healthyNum = 0;

		// A healthy machine team should have the desired number of machines
		if (machineIDs.size() != configuration.storageTeamSize)
			return false;

		for (auto& id : machineIDs) {
			auto& machine = machine_info[id];
			if (isMachineHealthy(machine)) {
				healthyNum++;
			}
		}
		return (healthyNum == machineIDs.size());
	}

	bool isMachineTeamHealthy(Reference<TCMachineTeamInfo> const& machineTeam) {
		int healthyNum = 0;

		// A healthy machine team should have the desired number of machines
		if (machineTeam->size() != configuration.storageTeamSize)
			return false;

		for (auto& machine : machineTeam->machines) {
			if (isMachineHealthy(machine)) {
				healthyNum++;
			}
		}
		return (healthyNum == machineTeam->machines.size());
	}

	bool isMachineHealthy(Reference<TCMachineInfo> const& machine) {
		if (!machine.isValid() || machine_info.find(machine->machineID) == machine_info.end() ||
		    machine->serversOnMachine.empty()) {
			return false;
		}

		// Healthy machine has at least one healthy server
		for (auto& server : machine->serversOnMachine) {
			if (!server_status.get(server->id).isUnhealthy()) {
				return true;
			}
		}

		return false;
	}

	// Return the healthy server with the least number of correct-size server teams
	Reference<TCServerInfo> findOneLeastUsedServer() {
		vector<Reference<TCServerInfo>> leastUsedServers;
		int minTeams = std::numeric_limits<int>::max();
		for (auto& server : server_info) {
			// Only pick healthy server, which is not failed or excluded.
			if (server_status.get(server.first).isUnhealthy())
				continue;
			if (!isValidLocality(configuration.storagePolicy, server.second->lastKnownInterface.locality))
				continue;

			int numTeams = server.second->teams.size();
			if (numTeams < minTeams) {
				minTeams = numTeams;
				leastUsedServers.clear();
			}
			if (minTeams == numTeams) {
				leastUsedServers.push_back(server.second);
			}
		}

		if (leastUsedServers.empty()) {
			// If we cannot find a healthy server with valid locality
			TraceEvent("NoHealthyAndValidLocalityServers")
			    .detail("Servers", server_info.size())
			    .detail("UnhealthyServers", unhealthyServers);
			return Reference<TCServerInfo>();
		} else {
			return deterministicRandom()->randomChoice(leastUsedServers);
		}
	}

	// Randomly choose one machine team that has chosenServer and has the correct size
	// When configuration is changed, we may have machine teams with old storageTeamSize
	Reference<TCMachineTeamInfo> findOneRandomMachineTeam(Reference<TCServerInfo> chosenServer) {
		if (!chosenServer->machine->machineTeams.empty()) {
			std::vector<Reference<TCMachineTeamInfo>> healthyMachineTeamsForChosenServer;
			for (auto& mt : chosenServer->machine->machineTeams) {
				if (isMachineTeamHealthy(mt)) {
					healthyMachineTeamsForChosenServer.push_back(mt);
				}
			}
			if (!healthyMachineTeamsForChosenServer.empty()) {
				return deterministicRandom()->randomChoice(healthyMachineTeamsForChosenServer);
			}
		}

		// If we cannot find a healthy machine team
		TraceEvent("NoHealthyMachineTeamForServer")
		    .detail("ServerID", chosenServer->id)
		    .detail("MachineTeams", chosenServer->machine->machineTeams.size());
		return Reference<TCMachineTeamInfo>();
	}

	// A server team should always come from servers on a machine team
	// Check if it is true
	bool isOnSameMachineTeam(Reference<TCTeamInfo>& team) {
		std::vector<Standalone<StringRef>> machineIDs;
		for (const auto& server : team->getServers()) {
			if (!server->machine.isValid())
				return false;
			machineIDs.push_back(server->machine->machineID);
		}
		std::sort(machineIDs.begin(), machineIDs.end());

		int numExistance = 0;
		for (const auto& server : team->getServers()) {
			for (const auto& candidateMachineTeam : server->machine->machineTeams) {
				std::sort(candidateMachineTeam->machineIDs.begin(), candidateMachineTeam->machineIDs.end());
				if (machineIDs == candidateMachineTeam->machineIDs) {
					numExistance++;
					break;
				}
			}
		}
		return (numExistance == team->size());
	}

	// Sanity check the property of teams in unit test
	// Return true if all server teams belong to machine teams
	bool sanityCheckTeams() {
		for (auto& team : teams) {
			if (isOnSameMachineTeam(team) == false) {
				return false;
			}
		}

		return true;
	}

	int calculateHealthyServerCount() {
		int serverCount = 0;
		for (auto i = server_info.begin(); i != server_info.end(); ++i) {
			if (!server_status.get(i->first).isUnhealthy()) {
				++serverCount;
			}
		}
		return serverCount;
	}

	int calculateHealthyMachineCount() {
		int totalHealthyMachineCount = 0;
		for (auto& m : machine_info) {
			if (isMachineHealthy(m.second)) {
				++totalHealthyMachineCount;
			}
		}

		return totalHealthyMachineCount;
	}

	std::pair<int64_t, int64_t> calculateMinMaxServerTeamsOnServer() {
		int64_t minTeams = std::numeric_limits<int64_t>::max();
		int64_t maxTeams = 0;
		for (auto& server : server_info) {
			if (server_status.get(server.first).isUnhealthy()) {
				continue;
			}
			minTeams = std::min((int64_t)server.second->teams.size(), minTeams);
			maxTeams = std::max((int64_t)server.second->teams.size(), maxTeams);
		}
		return std::make_pair(minTeams, maxTeams);
	}

	std::pair<int64_t, int64_t> calculateMinMaxMachineTeamsOnMachine() {
		int64_t minTeams = std::numeric_limits<int64_t>::max();
		int64_t maxTeams = 0;
		for (auto& machine : machine_info) {
			if (!isMachineHealthy(machine.second)) {
				continue;
			}
			minTeams = std::min<int64_t>((int64_t)machine.second->machineTeams.size(), minTeams);
			maxTeams = std::max<int64_t>((int64_t)machine.second->machineTeams.size(), maxTeams);
		}
		return std::make_pair(minTeams, maxTeams);
	}

	// Sanity check
	bool isServerTeamCountCorrect(Reference<TCMachineTeamInfo>& mt) {
		int num = 0;
		bool ret = true;
		for (auto& team : teams) {
			if (team->machineTeam->machineIDs == mt->machineIDs) {
				++num;
			}
		}
		if (num != mt->serverTeams.size()) {
			ret = false;
			TraceEvent(SevError, "ServerTeamCountOnMachineIncorrect")
			    .detail("MachineTeam", mt->getMachineIDsStr())
			    .detail("ServerTeamsSize", mt->serverTeams.size())
			    .detail("CountedServerTeams", num);
		}
		return ret;
	}

	// Find the machine team with the least number of server teams
	std::pair<Reference<TCMachineTeamInfo>, int> getMachineTeamWithLeastProcessTeams() {
		Reference<TCMachineTeamInfo> retMT;
		int minNumProcessTeams = std::numeric_limits<int>::max();

		for (auto& mt : machineTeams) {
			if (EXPENSIVE_VALIDATION) {
				ASSERT(isServerTeamCountCorrect(mt));
			}

			if (mt->serverTeams.size() < minNumProcessTeams) {
				minNumProcessTeams = mt->serverTeams.size();
				retMT = mt;
			}
		}

		return std::pair<Reference<TCMachineTeamInfo>, int>(retMT, minNumProcessTeams);
	}

	// Find the machine team whose members are on the most number of machine teams, same logic as serverTeamRemover
	std::pair<Reference<TCMachineTeamInfo>, int> getMachineTeamWithMostMachineTeams() {
		Reference<TCMachineTeamInfo> retMT;
		int maxNumMachineTeams = 0;
		int targetMachineTeamNumPerMachine =
		    (SERVER_KNOBS->DESIRED_TEAMS_PER_SERVER * (configuration.storageTeamSize + 1)) / 2;

		for (auto& mt : machineTeams) {
			// The representative team number for the machine team mt is
			// the minimum number of machine teams of a machine in the team mt
			int representNumMachineTeams = std::numeric_limits<int>::max();
			for (auto& m : mt->machines) {
				representNumMachineTeams = std::min<int>(representNumMachineTeams, m->machineTeams.size());
			}
			if (representNumMachineTeams > targetMachineTeamNumPerMachine &&
			    representNumMachineTeams > maxNumMachineTeams) {
				maxNumMachineTeams = representNumMachineTeams;
				retMT = mt;
			}
		}

		return std::pair<Reference<TCMachineTeamInfo>, int>(retMT, maxNumMachineTeams);
	}

	// Find the server team whose members are on the most number of server teams
	std::pair<Reference<TCTeamInfo>, int> getServerTeamWithMostProcessTeams() {
		Reference<TCTeamInfo> retST;
		int maxNumProcessTeams = 0;
		int targetTeamNumPerServer = (SERVER_KNOBS->DESIRED_TEAMS_PER_SERVER * (configuration.storageTeamSize + 1)) / 2;

		for (auto& t : teams) {
			// The minimum number of teams of a server in a team is the representative team number for the team t
			int representNumProcessTeams = std::numeric_limits<int>::max();
			for (auto& server : t->getServers()) {
				representNumProcessTeams = std::min<int>(representNumProcessTeams, server->teams.size());
			}
			// We only remove the team whose representNumProcessTeams is larger than the targetTeamNumPerServer number
			// otherwise, teamBuilder will build the to-be-removed team again
			if (representNumProcessTeams > targetTeamNumPerServer && representNumProcessTeams > maxNumProcessTeams) {
				maxNumProcessTeams = representNumProcessTeams;
				retST = t;
			}
		}

		return std::pair<Reference<TCTeamInfo>, int>(retST, maxNumProcessTeams);
	}

	int getHealthyMachineTeamCount() {
		int healthyTeamCount = 0;
		for (auto mt = machineTeams.begin(); mt != machineTeams.end(); ++mt) {
			ASSERT((*mt)->machines.size() == configuration.storageTeamSize);

			if (isMachineTeamHealthy(*mt)) {
				++healthyTeamCount;
			}
		}

		return healthyTeamCount;
	}

	// Each machine is expected to have targetMachineTeamNumPerMachine
	// Return true if there exists a machine that does not have enough teams.
	bool notEnoughMachineTeamsForAMachine() {
		// If we want to remove the machine team with most machine teams, we use the same logic as
		// notEnoughTeamsForAServer
		int targetMachineTeamNumPerMachine =
		    SERVER_KNOBS->TR_FLAG_REMOVE_MT_WITH_MOST_TEAMS
		        ? (SERVER_KNOBS->DESIRED_TEAMS_PER_SERVER * (configuration.storageTeamSize + 1)) / 2
		        : SERVER_KNOBS->DESIRED_TEAMS_PER_SERVER;
		for (auto& m : machine_info) {
			// If SERVER_KNOBS->TR_FLAG_REMOVE_MT_WITH_MOST_TEAMS is false,
			// The desired machine team number is not the same with the desired server team number
			// in notEnoughTeamsForAServer() below, because the machineTeamRemover() does not
			// remove a machine team with the most number of machine teams.
			if (m.second->machineTeams.size() < targetMachineTeamNumPerMachine && isMachineHealthy(m.second)) {
				return true;
			}
		}

		return false;
	}

	// Each server is expected to have targetTeamNumPerServer teams.
	// Return true if there exists a server that does not have enough teams.
	bool notEnoughTeamsForAServer() {
		// We build more teams than we finally want so that we can use serverTeamRemover() actor to remove the teams
		// whose member belong to too many teams. This allows us to get a more balanced number of teams per server.
		// We want to ensure every server has targetTeamNumPerServer teams.
		// The numTeamsPerServerFactor is calculated as
		// (SERVER_KNOBS->DESIRED_TEAMS_PER_SERVER + ideal_num_of_teams_per_server) / 2
		// ideal_num_of_teams_per_server is (#teams * storageTeamSize) / #servers, which is
		// (#servers * DESIRED_TEAMS_PER_SERVER * storageTeamSize) / #servers.
		int targetTeamNumPerServer = (SERVER_KNOBS->DESIRED_TEAMS_PER_SERVER * (configuration.storageTeamSize + 1)) / 2;
		ASSERT(targetTeamNumPerServer > 0);
		for (auto& s : server_info) {
			if (s.second->teams.size() < targetTeamNumPerServer && !server_status.get(s.first).isUnhealthy()) {
				return true;
			}
		}

		return false;
	}

	// Create server teams based on machine teams
	// Before the number of machine teams reaches the threshold, build a machine team for each server team
	// When it reaches the threshold, first try to build a server team with existing machine teams; if failed,
	// build an extra machine team and record the event in trace
	int addTeamsBestOf(int teamsToBuild, int desiredTeams, int maxTeams) {
		ASSERT(teamsToBuild >= 0);
		ASSERT_WE_THINK(machine_info.size() > 0 || server_info.size() == 0);
		ASSERT_WE_THINK(SERVER_KNOBS->DESIRED_TEAMS_PER_SERVER >= 1 && configuration.storageTeamSize >= 1);

		int addedMachineTeams = 0;
		int addedTeams = 0;

		// Exclude machine teams who have members in the wrong configuration.
		// When we change configuration, we may have machine teams with storageTeamSize in the old configuration.
		int healthyMachineTeamCount = getHealthyMachineTeamCount();
		int totalMachineTeamCount = machineTeams.size();
		int totalHealthyMachineCount = calculateHealthyMachineCount();

		int desiredMachineTeams = SERVER_KNOBS->DESIRED_TEAMS_PER_SERVER * totalHealthyMachineCount;
		int maxMachineTeams = SERVER_KNOBS->MAX_TEAMS_PER_SERVER * totalHealthyMachineCount;
		// machineTeamsToBuild mimics how the teamsToBuild is calculated in buildTeams()
		int machineTeamsToBuild = std::max(
		    0, std::min(desiredMachineTeams - healthyMachineTeamCount, maxMachineTeams - totalMachineTeamCount));

		TraceEvent("BuildMachineTeams")
		    .detail("TotalHealthyMachine", totalHealthyMachineCount)
		    .detail("HealthyMachineTeamCount", healthyMachineTeamCount)
		    .detail("DesiredMachineTeams", desiredMachineTeams)
		    .detail("MaxMachineTeams", maxMachineTeams)
		    .detail("MachineTeamsToBuild", machineTeamsToBuild);
		// Pre-build all machine teams until we have the desired number of machine teams
		if (machineTeamsToBuild > 0 || notEnoughMachineTeamsForAMachine()) {
			addedMachineTeams = addBestMachineTeams(machineTeamsToBuild);
		}

		while (addedTeams < teamsToBuild || notEnoughTeamsForAServer()) {
			// Step 1: Create 1 best machine team
			std::vector<UID> bestServerTeam;
			int bestScore = std::numeric_limits<int>::max();
			int maxAttempts = SERVER_KNOBS->BEST_OF_AMT; // BEST_OF_AMT = 4
			bool earlyQuitBuild = false;
			for (int i = 0; i < maxAttempts && i < 100; ++i) {
				// Step 2: Choose 1 least used server and then choose 1 least used machine team from the server
				Reference<TCServerInfo> chosenServer = findOneLeastUsedServer();
				if (!chosenServer.isValid()) {
					TraceEvent(SevWarn, "NoValidServer").detail("Primary", primary);
					earlyQuitBuild = true;
					break;
				}
				// Note: To avoid creating correlation of picked machine teams, we simply choose a random machine team
				// instead of choosing the least used machine team.
				// The correlation happens, for example, when we add two new machines, we may always choose the machine
				// team with these two new machines because they are typically less used.
				Reference<TCMachineTeamInfo> chosenMachineTeam = findOneRandomMachineTeam(chosenServer);

				if (!chosenMachineTeam.isValid()) {
					// We may face the situation that temporarily we have no healthy machine.
					TraceEvent(SevWarn, "MachineTeamNotFound")
					    .detail("Primary", primary)
					    .detail("MachineTeams", machineTeams.size());
					continue; // try randomly to find another least used server
				}

				// From here, chosenMachineTeam must have a healthy server team
				// Step 3: Randomly pick 1 server from each machine in the chosen machine team to form a server team
				vector<UID> serverTeam;
				int chosenServerCount = 0;
				for (auto& machine : chosenMachineTeam->machines) {
					UID serverID;
					if (machine == chosenServer->machine) {
						serverID = chosenServer->id;
						++chosenServerCount;
					} else {
						std::vector<Reference<TCServerInfo>> healthyProcesses;
						for (auto it : machine->serversOnMachine) {
							if (!server_status.get(it->id).isUnhealthy()) {
								healthyProcesses.push_back(it);
							}
						}
						serverID = deterministicRandom()->randomChoice(healthyProcesses)->id;
					}
					serverTeam.push_back(serverID);
				}

				ASSERT(chosenServerCount == 1); // chosenServer should be used exactly once
				ASSERT(serverTeam.size() == configuration.storageTeamSize);

				std::sort(serverTeam.begin(), serverTeam.end());
				int overlap = overlappingMembers(serverTeam);
				if (overlap == serverTeam.size()) {
					maxAttempts += 1;
					continue;
				}

				// Pick the server team with smallest score in all attempts
				// If we use different metric here, DD may oscillate infinitely in creating and removing teams.
				// SOMEDAY: Improve the code efficiency by using reservoir algorithm
				int score = SERVER_KNOBS->DD_OVERLAP_PENALTY * overlap;
				for (auto& server : serverTeam) {
					score += server_info[server]->teams.size();
				}
				TraceEvent(SevDebug, "BuildServerTeams")
				    .detail("Score", score)
				    .detail("BestScore", bestScore)
				    .detail("TeamSize", serverTeam.size())
				    .detail("StorageTeamSize", configuration.storageTeamSize);
				if (score < bestScore) {
					bestScore = score;
					bestServerTeam = serverTeam;
				}
			}

			if (earlyQuitBuild) {
				break;
			}
			if (bestServerTeam.size() != configuration.storageTeamSize) {
				// Not find any team and will unlikely find a team
				lastBuildTeamsFailed = true;
				break;
			}

			// Step 4: Add the server team
			addTeam(bestServerTeam.begin(), bestServerTeam.end(), false);
			addedTeams++;
		}

		healthyMachineTeamCount = getHealthyMachineTeamCount();

		std::pair<uint64_t, uint64_t> minMaxTeamsOnServer = calculateMinMaxServerTeamsOnServer();
		std::pair<uint64_t, uint64_t> minMaxMachineTeamsOnMachine = calculateMinMaxMachineTeamsOnMachine();

		TraceEvent("TeamCollectionInfo", distributorId)
		    .detail("Primary", primary)
		    .detail("AddedTeams", addedTeams)
		    .detail("TeamsToBuild", teamsToBuild)
		    .detail("CurrentServerTeams", teams.size())
		    .detail("DesiredTeams", desiredTeams)
		    .detail("MaxTeams", maxTeams)
		    .detail("StorageTeamSize", configuration.storageTeamSize)
		    .detail("CurrentMachineTeams", machineTeams.size())
		    .detail("CurrentHealthyMachineTeams", healthyMachineTeamCount)
		    .detail("DesiredMachineTeams", desiredMachineTeams)
		    .detail("MaxMachineTeams", maxMachineTeams)
		    .detail("TotalHealthyMachines", totalHealthyMachineCount)
		    .detail("MinTeamsOnServer", minMaxTeamsOnServer.first)
		    .detail("MaxTeamsOnServer", minMaxTeamsOnServer.second)
		    .detail("MinMachineTeamsOnMachine", minMaxMachineTeamsOnMachine.first)
		    .detail("MaxMachineTeamsOnMachine", minMaxMachineTeamsOnMachine.second)
		    .detail("DoBuildTeams", doBuildTeams)
		    .trackLatest("TeamCollectionInfo");

		return addedTeams;
	}

	// Check if the number of server (and machine teams) is larger than the maximum allowed number
	void traceTeamCollectionInfo() {
		int totalHealthyServerCount = calculateHealthyServerCount();
		int desiredServerTeams = SERVER_KNOBS->DESIRED_TEAMS_PER_SERVER * totalHealthyServerCount;
		int maxServerTeams = SERVER_KNOBS->MAX_TEAMS_PER_SERVER * totalHealthyServerCount;

		int totalHealthyMachineCount = calculateHealthyMachineCount();
		int desiredMachineTeams = SERVER_KNOBS->DESIRED_TEAMS_PER_SERVER * totalHealthyMachineCount;
		int maxMachineTeams = SERVER_KNOBS->MAX_TEAMS_PER_SERVER * totalHealthyMachineCount;
		int healthyMachineTeamCount = getHealthyMachineTeamCount();

		std::pair<uint64_t, uint64_t> minMaxTeamsOnServer = calculateMinMaxServerTeamsOnServer();
		std::pair<uint64_t, uint64_t> minMaxMachineTeamsOnMachine = calculateMinMaxMachineTeamsOnMachine();

		TraceEvent("TeamCollectionInfo", distributorId)
		    .detail("Primary", primary)
		    .detail("AddedTeams", 0)
		    .detail("TeamsToBuild", 0)
		    .detail("CurrentServerTeams", teams.size())
		    .detail("DesiredTeams", desiredServerTeams)
		    .detail("MaxTeams", maxServerTeams)
		    .detail("StorageTeamSize", configuration.storageTeamSize)
		    .detail("CurrentMachineTeams", machineTeams.size())
		    .detail("CurrentHealthyMachineTeams", healthyMachineTeamCount)
		    .detail("DesiredMachineTeams", desiredMachineTeams)
		    .detail("MaxMachineTeams", maxMachineTeams)
		    .detail("TotalHealthyMachines", totalHealthyMachineCount)
		    .detail("MinTeamsOnServer", minMaxTeamsOnServer.first)
		    .detail("MaxTeamsOnServer", minMaxTeamsOnServer.second)
		    .detail("MinMachineTeamsOnMachine", minMaxMachineTeamsOnMachine.first)
		    .detail("MaxMachineTeamsOnMachine", minMaxMachineTeamsOnMachine.second)
		    .detail("DoBuildTeams", doBuildTeams)
		    .trackLatest("TeamCollectionInfo");

		// Advance time so that we will not have multiple TeamCollectionInfo at the same time, otherwise
		// simulation test will randomly pick one TeamCollectionInfo trace, which could be the one before build teams
		// wait(delay(0.01));

		// Debug purpose
		// if (healthyMachineTeamCount > desiredMachineTeams || machineTeams.size() > maxMachineTeams) {
		// 	// When the number of machine teams is over the limit, print out the current team info.
		// 	traceAllInfo(true);
		// }
	}

	// Use the current set of known processes (from server_info) to compute an optimized set of storage server teams.
	// The following are guarantees of the process:
	//   - Each newly-built team will meet the replication policy
	//   - All newly-built teams will have exactly teamSize machines
	//
	// buildTeams() only ever adds teams to the list of teams. Teams are only removed from the list when all data has
	// been removed.
	//
	// buildTeams will not count teams larger than teamSize against the desired teams.
	ACTOR static Future<Void> buildTeams(DDTeamCollection* self) {
		state int desiredTeams;
		int serverCount = 0;
		int uniqueMachines = 0;
		std::set<Optional<Standalone<StringRef>>> machines;

		for (auto i = self->server_info.begin(); i != self->server_info.end(); ++i) {
			if (!self->server_status.get(i->first).isUnhealthy()) {
				++serverCount;
				LocalityData& serverLocation = i->second->lastKnownInterface.locality;
				machines.insert(serverLocation.zoneId());
			}
		}
		uniqueMachines = machines.size();
		TraceEvent("BuildTeams", self->distributorId)
		    .detail("ServerCount", self->server_info.size())
		    .detail("UniqueMachines", uniqueMachines)
		    .detail("Primary", self->primary)
		    .detail("StorageTeamSize", self->configuration.storageTeamSize);

		// If there are too few machines to even build teams or there are too few represented datacenters, build no new
		// teams
		if (uniqueMachines >= self->configuration.storageTeamSize) {
			desiredTeams = SERVER_KNOBS->DESIRED_TEAMS_PER_SERVER * serverCount;
			int maxTeams = SERVER_KNOBS->MAX_TEAMS_PER_SERVER * serverCount;

			// Exclude teams who have members in the wrong configuration, since we don't want these teams
			int teamCount = 0;
			int totalTeamCount = 0;
			for (int i = 0; i < self->teams.size(); ++i) {
				if (!self->teams[i]->isWrongConfiguration()) {
					if (self->teams[i]->isHealthy()) {
						teamCount++;
					}
					totalTeamCount++;
				}
			}

			// teamsToBuild is calculated such that we will not build too many teams in the situation
			// when all (or most of) teams become unhealthy temporarily and then healthy again
			state int teamsToBuild = std::max(0, std::min(desiredTeams - teamCount, maxTeams - totalTeamCount));

			TraceEvent("BuildTeamsBegin", self->distributorId)
			    .detail("TeamsToBuild", teamsToBuild)
			    .detail("DesiredTeams", desiredTeams)
			    .detail("MaxTeams", maxTeams)
			    .detail("BadServerTeams", self->badTeams.size())
			    .detail("UniqueMachines", uniqueMachines)
			    .detail("TeamSize", self->configuration.storageTeamSize)
			    .detail("Servers", serverCount)
			    .detail("CurrentTrackedServerTeams", self->teams.size())
			    .detail("HealthyTeamCount", teamCount)
			    .detail("TotalTeamCount", totalTeamCount)
			    .detail("MachineTeamCount", self->machineTeams.size())
			    .detail("MachineCount", self->machine_info.size())
			    .detail("DesiredTeamsPerServer", SERVER_KNOBS->DESIRED_TEAMS_PER_SERVER);

			self->lastBuildTeamsFailed = false;
			if (teamsToBuild > 0 || self->notEnoughTeamsForAServer()) {
				state vector<std::vector<UID>> builtTeams;

				// addTeamsBestOf() will not add more teams than needed.
				// If the team number is more than the desired, the extra teams are added in the code path when
				// a team is added as an initial team
				int addedTeams = self->addTeamsBestOf(teamsToBuild, desiredTeams, maxTeams);

				if (addedTeams <= 0 && self->teams.size() == 0) {
					TraceEvent(SevWarn, "NoTeamAfterBuildTeam", self->distributorId)
					    .detail("ServerTeamNum", self->teams.size())
					    .detail("Debug", "Check information below");
					// Debug: set true for traceAllInfo() to print out more information
					self->traceAllInfo();
				}
			} else {
				int totalHealthyMachineCount = self->calculateHealthyMachineCount();

				int desiredMachineTeams = SERVER_KNOBS->DESIRED_TEAMS_PER_SERVER * totalHealthyMachineCount;
				int maxMachineTeams = SERVER_KNOBS->MAX_TEAMS_PER_SERVER * totalHealthyMachineCount;
				int healthyMachineTeamCount = self->getHealthyMachineTeamCount();

				std::pair<uint64_t, uint64_t> minMaxTeamsOnServer = self->calculateMinMaxServerTeamsOnServer();
				std::pair<uint64_t, uint64_t> minMaxMachineTeamsOnMachine =
				    self->calculateMinMaxMachineTeamsOnMachine();

				TraceEvent("TeamCollectionInfo", self->distributorId)
				    .detail("Primary", self->primary)
				    .detail("AddedTeams", 0)
				    .detail("TeamsToBuild", teamsToBuild)
				    .detail("CurrentServerTeams", self->teams.size())
				    .detail("DesiredTeams", desiredTeams)
				    .detail("MaxTeams", maxTeams)
				    .detail("StorageTeamSize", self->configuration.storageTeamSize)
				    .detail("CurrentMachineTeams", self->machineTeams.size())
				    .detail("CurrentHealthyMachineTeams", healthyMachineTeamCount)
				    .detail("DesiredMachineTeams", desiredMachineTeams)
				    .detail("MaxMachineTeams", maxMachineTeams)
				    .detail("TotalHealthyMachines", totalHealthyMachineCount)
				    .detail("MinTeamsOnServer", minMaxTeamsOnServer.first)
				    .detail("MaxTeamsOnServer", minMaxTeamsOnServer.second)
				    .detail("MinMachineTeamsOnMachine", minMaxMachineTeamsOnMachine.first)
				    .detail("MaxMachineTeamsOnMachine", minMaxMachineTeamsOnMachine.second)
				    .detail("DoBuildTeams", self->doBuildTeams)
				    .trackLatest("TeamCollectionInfo");
			}
		} else {
			self->lastBuildTeamsFailed = true;
		}

		self->evaluateTeamQuality();

		// Building teams can cause servers to become undesired, which can make teams unhealthy.
		// Let all of these changes get worked out before responding to the get team request
		wait(delay(0, TaskPriority::DataDistributionLaunch));

		return Void();
	}

	void noHealthyTeams() {
		std::set<UID> desiredServerSet;
		std::string desc;
		for (auto i = server_info.begin(); i != server_info.end(); ++i) {
			ASSERT(i->first == i->second->id);
			if (!server_status.get(i->first).isFailed) {
				desiredServerSet.insert(i->first);
				desc += i->first.shortString() + " (" + i->second->lastKnownInterface.toString() + "), ";
			}
		}

		TraceEvent(SevWarn, "NoHealthyTeams", distributorId)
		    .detail("CurrentServerTeamCount", teams.size())
		    .detail("ServerCount", server_info.size())
		    .detail("NonFailedServerCount", desiredServerSet.size());
	}

	bool shouldHandleServer(const StorageServerInterface& newServer) {
		return (includedDCs.empty() ||
		        std::find(includedDCs.begin(), includedDCs.end(), newServer.locality.dcId()) != includedDCs.end() ||
		        (otherTrackedDCs.present() &&
		         std::find(otherTrackedDCs.get().begin(), otherTrackedDCs.get().end(), newServer.locality.dcId()) ==
		             otherTrackedDCs.get().end()));
	}

	void addServer(StorageServerInterface newServer,
	               ProcessClass processClass,
	               Promise<Void> errorOut,
	               Version addedVersion,
	               const DDEnabledState* ddEnabledState) {
		if (!shouldHandleServer(newServer)) {
			return;
		}

		if (!newServer.isTss()) {
			allServers.push_back(newServer.id());
		}

		TraceEvent(newServer.isTss() ? "AddedTSS" : "AddedStorageServer", distributorId)
		    .detail("ServerID", newServer.id())
		    .detail("ProcessClass", processClass.toString())
		    .detail("WaitFailureToken", newServer.waitFailure.getEndpoint().token)
		    .detail("Address", newServer.waitFailure.getEndpoint().getPrimaryAddress());

		auto& r = server_and_tss_info[newServer.id()] = makeReference<TCServerInfo>(
		    newServer,
		    this,
		    processClass,
		    includedDCs.empty() ||
		        std::find(includedDCs.begin(), includedDCs.end(), newServer.locality.dcId()) != includedDCs.end(),
		    storageServerSet,
		    addedVersion);

		if (newServer.isTss()) {
			tss_info_by_pair[newServer.tssPairID.get()] = r;

			if (server_info.count(newServer.tssPairID.get())) {
				r->onTSSPairRemoved = server_info[newServer.tssPairID.get()]->onRemoved;
			}
		} else {
			server_info[newServer.id()] = r;
			// Establish the relation between server and machine
			checkAndCreateMachine(r);
			// Add storage server to pid map
			ASSERT(r->lastKnownInterface.locality.processId().present());
			StringRef pid = r->lastKnownInterface.locality.processId().get();
			pid2server_info[pid].push_back(r);
		}

		r->tracker =
		    storageServerTracker(this, cx, r.getPtr(), errorOut, addedVersion, ddEnabledState, newServer.isTss());

		if (!newServer.isTss()) {
			// link and wake up tss' tracker so it knows when this server gets removed
			if (tss_info_by_pair.count(newServer.id())) {
				tss_info_by_pair[newServer.id()]->onTSSPairRemoved = r->onRemoved;
				if (tss_info_by_pair[newServer.id()]->wakeUpTracker.canBeSet()) {
					tss_info_by_pair[newServer.id()]->wakeUpTracker.send(Void());
				}
			}

			doBuildTeams = true; // Adding a new server triggers to build new teams
			restartTeamBuilder.trigger();
		}
	}

	bool removeTeam(Reference<TCTeamInfo> team) {
		TraceEvent("RemovedServerTeam", distributorId).detail("Team", team->getDesc());
		bool found = false;
		for (int t = 0; t < teams.size(); t++) {
			if (teams[t] == team) {
				teams[t--] = teams.back();
				teams.pop_back();
				found = true;
				break;
			}
		}

		for (const auto& server : team->getServers()) {
			for (int t = 0; t < server->teams.size(); t++) {
				if (server->teams[t] == team) {
					ASSERT(found);
					server->teams[t--] = server->teams.back();
					server->teams.pop_back();
					break; // The teams on a server should never duplicate
				}
			}
		}

		// Remove the team from its machine team
		bool foundInMachineTeam = false;
		for (int t = 0; t < team->machineTeam->serverTeams.size(); ++t) {
			if (team->machineTeam->serverTeams[t] == team) {
				team->machineTeam->serverTeams[t--] = team->machineTeam->serverTeams.back();
				team->machineTeam->serverTeams.pop_back();
				foundInMachineTeam = true;
				break; // The same team is added to the serverTeams only once
			}
		}

		ASSERT_WE_THINK(foundInMachineTeam);
		team->tracker.cancel();
		if (g_network->isSimulated()) {
			// Update server team information for consistency check in simulation
			traceTeamCollectionInfo();
		}
		return found;
	}

	// Check if the server belongs to a machine; if not, create the machine.
	// Establish the two-direction link between server and machine
	Reference<TCMachineInfo> checkAndCreateMachine(Reference<TCServerInfo> server) {
		ASSERT(server.isValid() && server_info.find(server->id) != server_info.end());
		auto& locality = server->lastKnownInterface.locality;
		Standalone<StringRef> machine_id = locality.zoneId().get(); // locality to machine_id with std::string type

		Reference<TCMachineInfo> machineInfo;
		if (machine_info.find(machine_id) == machine_info.end()) {
			// uid is the first storage server process on the machine
			TEST(true); // First storage server in process on the machine
			// For each machine, store the first server's localityEntry into machineInfo for later use.
			LocalityEntry localityEntry = machineLocalityMap.add(locality, &server->id);
			machineInfo = makeReference<TCMachineInfo>(server, localityEntry);
			machine_info.insert(std::make_pair(machine_id, machineInfo));
		} else {
			machineInfo = machine_info.find(machine_id)->second;
			machineInfo->serversOnMachine.push_back(server);
		}
		server->machine = machineInfo;

		return machineInfo;
	}

	// Check if the serverTeam belongs to a machine team; If not, create the machine team
	// Note: This function may make the machine team number larger than the desired machine team number
	Reference<TCMachineTeamInfo> checkAndCreateMachineTeam(Reference<TCTeamInfo> serverTeam) {
		std::vector<Standalone<StringRef>> machineIDs;
		for (auto& server : serverTeam->getServers()) {
			Reference<TCMachineInfo> machine = server->machine;
			machineIDs.push_back(machine->machineID);
		}

		std::sort(machineIDs.begin(), machineIDs.end());
		Reference<TCMachineTeamInfo> machineTeam = findMachineTeam(machineIDs);
		if (!machineTeam.isValid()) { // Create the machine team if it does not exist
			machineTeam = addMachineTeam(machineIDs.begin(), machineIDs.end());
		}

		machineTeam->serverTeams.push_back(serverTeam);

		return machineTeam;
	}

	// Remove the removedMachineInfo machine and any related machine team
	void removeMachine(Reference<TCMachineInfo> removedMachineInfo) {
		// Find machines that share teams with the removed machine
		std::set<Standalone<StringRef>> machinesWithAjoiningTeams;
		for (auto& machineTeam : removedMachineInfo->machineTeams) {
			machinesWithAjoiningTeams.insert(machineTeam->machineIDs.begin(), machineTeam->machineIDs.end());
		}
		machinesWithAjoiningTeams.erase(removedMachineInfo->machineID);
		// For each machine in a machine team with the removed machine,
		// erase shared machine teams from the list of teams.
		for (auto it = machinesWithAjoiningTeams.begin(); it != machinesWithAjoiningTeams.end(); ++it) {
			auto& machineTeams = machine_info[*it]->machineTeams;
			for (int t = 0; t < machineTeams.size(); t++) {
				auto& machineTeam = machineTeams[t];
				if (std::count(machineTeam->machineIDs.begin(),
				               machineTeam->machineIDs.end(),
				               removedMachineInfo->machineID)) {
					machineTeams[t--] = machineTeams.back();
					machineTeams.pop_back();
				}
			}
		}
		removedMachineInfo->machineTeams.clear();

		// Remove global machine team that includes removedMachineInfo
		for (int t = 0; t < machineTeams.size(); t++) {
			auto& machineTeam = machineTeams[t];
			if (std::count(
			        machineTeam->machineIDs.begin(), machineTeam->machineIDs.end(), removedMachineInfo->machineID)) {
				removeMachineTeam(machineTeam);
				// removeMachineTeam will swap the last team in machineTeams vector into [t];
				// t-- to avoid skipping the element
				t--;
			}
		}

		// Remove removedMachineInfo from machine's global info
		machine_info.erase(removedMachineInfo->machineID);
		TraceEvent("MachineLocalityMapUpdate").detail("MachineUIDRemoved", removedMachineInfo->machineID.toString());

		// We do not update macineLocalityMap when a machine is removed because we will do so when we use it in
		// addBestMachineTeams()
		// rebuildMachineLocalityMap();
	}

	// Invariant: Remove a machine team only when the server teams on it has been removed
	// We never actively remove a machine team.
	// A machine team is removed when a machine is removed,
	// which is caused by the event when all servers on the machine is removed.
	// NOTE: When this function is called in the loop of iterating machineTeams, make sure NOT increase the index
	// in the next iteration of the loop. Otherwise, you may miss checking some elements in machineTeams
	bool removeMachineTeam(Reference<TCMachineTeamInfo> targetMT) {
		bool foundMachineTeam = false;
		for (int i = 0; i < machineTeams.size(); i++) {
			Reference<TCMachineTeamInfo> mt = machineTeams[i];
			if (mt->machineIDs == targetMT->machineIDs) {
				machineTeams[i--] = machineTeams.back();
				machineTeams.pop_back();
				foundMachineTeam = true;
				break;
			}
		}
		// Remove machine team on each machine
		for (auto& machine : targetMT->machines) {
			for (int i = 0; i < machine->machineTeams.size(); ++i) {
				if (machine->machineTeams[i]->machineIDs == targetMT->machineIDs) {
					machine->machineTeams[i--] = machine->machineTeams.back();
					machine->machineTeams.pop_back();
					break; // The machineTeams on a machine should never duplicate
				}
			}
		}

		return foundMachineTeam;
	}

	void removeTSS(UID removedServer) {
		// much simpler than remove server. tss isn't in any teams, so just remove it from data structures
		TraceEvent("RemovedTSS", distributorId).detail("ServerID", removedServer);
		Reference<TCServerInfo> removedServerInfo = server_and_tss_info[removedServer];

		tss_info_by_pair.erase(removedServerInfo->lastKnownInterface.tssPairID.get());
		server_and_tss_info.erase(removedServer);

		server_status.clear(removedServer);
	}

	void removeServer(UID removedServer) {
		TraceEvent("RemovedStorageServer", distributorId).detail("ServerID", removedServer);

		// ASSERT( !shardsAffectedByTeamFailure->getServersForTeam( t ) for all t in teams that contain removedServer )
		Reference<TCServerInfo> removedServerInfo = server_info[removedServer];
		// Step: Remove TCServerInfo from pid2server_info
		ASSERT(removedServerInfo->lastKnownInterface.locality.processId().present());
		StringRef pid = removedServerInfo->lastKnownInterface.locality.processId().get();
		auto& info_vec = pid2server_info[pid];
		for (size_t i = 0; i < info_vec.size(); ++i) {
			if (info_vec[i] == removedServerInfo) {
				info_vec[i--] = info_vec.back();
				info_vec.pop_back();
			}
		}
		if (info_vec.size() == 0) {
			pid2server_info.erase(pid);
		}

		// Step: Remove server team that relate to removedServer
		// Find all servers with which the removedServer shares teams
		std::set<UID> serversWithAjoiningTeams;
		auto& sharedTeams = removedServerInfo->teams;
		for (int i = 0; i < sharedTeams.size(); ++i) {
			auto& teamIds = sharedTeams[i]->getServerIDs();
			serversWithAjoiningTeams.insert(teamIds.begin(), teamIds.end());
		}
		serversWithAjoiningTeams.erase(removedServer);

		// For each server in a team with the removedServer, erase shared teams from the list of teams in that other
		// server
		for (auto it = serversWithAjoiningTeams.begin(); it != serversWithAjoiningTeams.end(); ++it) {
			auto& serverTeams = server_info[*it]->teams;
			for (int t = 0; t < serverTeams.size(); t++) {
				auto& serverIds = serverTeams[t]->getServerIDs();
				if (std::count(serverIds.begin(), serverIds.end(), removedServer)) {
					serverTeams[t--] = serverTeams.back();
					serverTeams.pop_back();
				}
			}
		}

		// Step: Remove all teams that contain removedServer
		// SOMEDAY: can we avoid walking through all teams, since we have an index of teams in which removedServer
		// participated
		int removedCount = 0;
		for (int t = 0; t < teams.size(); t++) {
			if (std::count(teams[t]->getServerIDs().begin(), teams[t]->getServerIDs().end(), removedServer)) {
				TraceEvent("ServerTeamRemoved")
				    .detail("Primary", primary)
				    .detail("TeamServerIDs", teams[t]->getServerIDsStr())
				    .detail("TeamID", teams[t]->getTeamID());
				// removeTeam also needs to remove the team from the machine team info.
				removeTeam(teams[t]);
				t--;
				removedCount++;
			}
		}

		if (removedCount == 0) {
			TraceEvent(SevInfo, "NoTeamsRemovedWhenServerRemoved")
			    .detail("Primary", primary)
			    .detail("Debug", "ThisShouldRarelyHappen_CheckInfoBelow");
		}

		for (int t = 0; t < badTeams.size(); t++) {
			if (std::count(badTeams[t]->getServerIDs().begin(), badTeams[t]->getServerIDs().end(), removedServer)) {
				badTeams[t]->tracker.cancel();
				badTeams[t--] = badTeams.back();
				badTeams.pop_back();
			}
		}

		// Step: Remove machine info related to removedServer
		// Remove the server from its machine
		Reference<TCMachineInfo> removedMachineInfo = removedServerInfo->machine;
		for (int i = 0; i < removedMachineInfo->serversOnMachine.size(); ++i) {
			if (removedMachineInfo->serversOnMachine[i] == removedServerInfo) {
				// Safe even when removedServerInfo is the last one
				removedMachineInfo->serversOnMachine[i--] = removedMachineInfo->serversOnMachine.back();
				removedMachineInfo->serversOnMachine.pop_back();
				break;
			}
		}
		// Remove machine if no server on it
		// Note: Remove machine (and machine team) after server teams have been removed, because
		// we remove a machine team only when the server teams on it have been removed
		if (removedMachineInfo->serversOnMachine.size() == 0) {
			removeMachine(removedMachineInfo);
		}

		// If the machine uses removedServer's locality and the machine still has servers, the the machine's
		// representative server will be updated when it is used in addBestMachineTeams()
		// Note that since we do not rebuildMachineLocalityMap() here, the machineLocalityMap can be stale.
		// This is ok as long as we do not arbitrarily validate if machine team satisfies replication policy.

		if (server_info[removedServer]->wrongStoreTypeToRemove.get()) {
			if (wrongStoreTypeRemover.isReady()) {
				wrongStoreTypeRemover = removeWrongStoreType(this);
				addActor.send(wrongStoreTypeRemover);
			}
		}

		// Step: Remove removedServer from server's global data
		for (int s = 0; s < allServers.size(); s++) {
			if (allServers[s] == removedServer) {
				allServers[s--] = allServers.back();
				allServers.pop_back();
			}
		}
		server_info.erase(removedServer);
		server_and_tss_info.erase(removedServer);

		if (server_status.get(removedServer).initialized && server_status.get(removedServer).isUnhealthy()) {
			unhealthyServers--;
		}
		server_status.clear(removedServer);

		// FIXME: add remove support to localitySet so we do not have to recreate it
		resetLocalitySet();

		doBuildTeams = true;
		restartTeamBuilder.trigger();

		TraceEvent("DataDistributionTeamCollectionUpdate", distributorId)
		    .detail("ServerTeams", teams.size())
		    .detail("BadServerTeams", badTeams.size())
		    .detail("Servers", allServers.size())
		    .detail("Machines", machine_info.size())
		    .detail("MachineTeams", machineTeams.size())
		    .detail("DesiredTeamsPerServer", SERVER_KNOBS->DESIRED_TEAMS_PER_SERVER);
	}

	// Adds storage servers held on process of which the Process Id is “pid” into excludeServers which prevent
	// recruiting the wiggling storage servers and let teamTracker start to move data off the affected teams;
	// Return a vector of futures wait for all data is moved to other teams.
	std::vector<Future<Void>> excludeStorageServersForWiggle(const Value& pid) {
		std::vector<Future<Void>> moveFutures;
		if (this->pid2server_info.count(pid) != 0) {
			for (auto& info : this->pid2server_info[pid]) {
				AddressExclusion addr(info->lastKnownInterface.address().ip);
				if (this->excludedServers.count(addr) &&
				    this->excludedServers.get(addr) != DDTeamCollection::Status::NONE) {
					continue; // don't overwrite the value set by actor trackExcludedServer
				}
				this->excludedServers.set(addr, DDTeamCollection::Status::WIGGLING);
				moveFutures.push_back(
				    waitForAllDataRemoved(this->cx, info->lastKnownInterface.id(), info->addedVersion, this));
			}
			if (!moveFutures.empty()) {
				this->restartRecruiting.trigger();
			}
		}
		return moveFutures;
	}

	// Include storage servers held on process of which the Process Id is “pid” by setting their status from `WIGGLING`
	// to `NONE`. The storage recruiter will recruit them as new storage servers
	void includeStorageServersForWiggle(const Value& pid) {
		bool included = false;
		for (auto& info : this->pid2server_info[pid]) {
			AddressExclusion addr(info->lastKnownInterface.address().ip);
			if (!this->excludedServers.count(addr) ||
			    this->excludedServers.get(addr) != DDTeamCollection::Status::WIGGLING) {
				continue;
			}
			included = true;
			this->excludedServers.set(addr, DDTeamCollection::Status::NONE);
		}
		if (included) {
			this->restartRecruiting.trigger();
		}
	}
};

TCServerInfo::~TCServerInfo() {
	if (collection && ssVersionTooFarBehind.get() && !lastKnownInterface.isTss()) {
		collection->removeLaggingStorageServer(lastKnownInterface.locality.zoneId().get());
	}
}

ACTOR Future<Void> updateServerMetrics(TCServerInfo* server) {
	state StorageServerInterface ssi = server->lastKnownInterface;
	state Future<ErrorOr<GetStorageMetricsReply>> metricsRequest =
	    ssi.getStorageMetrics.tryGetReply(GetStorageMetricsRequest(), TaskPriority::DataDistributionLaunch);
	state Future<Void> resetRequest = Never();
	state Future<std::pair<StorageServerInterface, ProcessClass>> interfaceChanged(server->onInterfaceChanged);
	state Future<Void> serverRemoved(server->onRemoved);

	loop {
		choose {
			when(ErrorOr<GetStorageMetricsReply> rep = wait(metricsRequest)) {
				if (rep.present()) {
					server->serverMetrics = rep;
					if (server->updated.canBeSet()) {
						server->updated.send(Void());
					}
					break;
				}
				metricsRequest = Never();
				resetRequest = delay(SERVER_KNOBS->METRIC_DELAY, TaskPriority::DataDistributionLaunch);
			}
			when(std::pair<StorageServerInterface, ProcessClass> _ssi = wait(interfaceChanged)) {
				ssi = _ssi.first;
				interfaceChanged = server->onInterfaceChanged;
				resetRequest = Void();
			}
			when(wait(serverRemoved)) { return Void(); }
			when(wait(resetRequest)) { // To prevent a tight spin loop
				if (IFailureMonitor::failureMonitor().getState(ssi.getStorageMetrics.getEndpoint()).isFailed()) {
					resetRequest = IFailureMonitor::failureMonitor().onStateEqual(ssi.getStorageMetrics.getEndpoint(),
					                                                              FailureStatus(false));
				} else {
					resetRequest = Never();
					metricsRequest = ssi.getStorageMetrics.tryGetReply(GetStorageMetricsRequest(),
					                                                   TaskPriority::DataDistributionLaunch);
				}
			}
		}
	}

	if (server->serverMetrics.get().lastUpdate < now() - SERVER_KNOBS->DD_SS_STUCK_TIME_LIMIT) {
		if (server->ssVersionTooFarBehind.get() == false) {
			TraceEvent("StorageServerStuck", server->collection->distributorId)
			    .detail("ServerId", server->id.toString())
			    .detail("LastUpdate", server->serverMetrics.get().lastUpdate);
			server->ssVersionTooFarBehind.set(true);
			server->collection->addLaggingStorageServer(server->lastKnownInterface.locality.zoneId().get());
		}
	} else if (server->serverMetrics.get().versionLag > SERVER_KNOBS->DD_SS_FAILURE_VERSIONLAG) {
		if (server->ssVersionTooFarBehind.get() == false) {
			TraceEvent(SevWarn, "SSVersionDiffLarge", server->collection->distributorId)
			    .detail("ServerId", server->id.toString())
			    .detail("VersionLag", server->serverMetrics.get().versionLag);
			server->ssVersionTooFarBehind.set(true);
			server->collection->addLaggingStorageServer(server->lastKnownInterface.locality.zoneId().get());
		}
	} else if (server->serverMetrics.get().versionLag < SERVER_KNOBS->DD_SS_ALLOWED_VERSIONLAG) {
		if (server->ssVersionTooFarBehind.get() == true) {
			TraceEvent("SSVersionDiffNormal", server->collection->distributorId)
			    .detail("ServerId", server->id.toString())
			    .detail("VersionLag", server->serverMetrics.get().versionLag);
			server->ssVersionTooFarBehind.set(false);
			server->collection->removeLaggingStorageServer(server->lastKnownInterface.locality.zoneId().get());
		}
	}
	return Void();
}

ACTOR Future<Void> updateServerMetrics(Reference<TCServerInfo> server) {
	wait(updateServerMetrics(server.getPtr()));
	return Void();
}

ACTOR Future<Void> waitUntilHealthy(DDTeamCollection* self, double extraDelay = 0) {
	state int waitCount = 0;
	loop {
		while (self->zeroHealthyTeams->get() || self->processingUnhealthy->get()) {
			// processingUnhealthy: true when there exists data movement
			TraceEvent("WaitUntilHealthyStalled", self->distributorId)
			    .detail("Primary", self->primary)
			    .detail("ZeroHealthy", self->zeroHealthyTeams->get())
			    .detail("ProcessingUnhealthy", self->processingUnhealthy->get());
			wait(self->zeroHealthyTeams->onChange() || self->processingUnhealthy->onChange());
			waitCount = 0;
		}
		wait(delay(SERVER_KNOBS->DD_STALL_CHECK_DELAY,
		           TaskPriority::Low)); // After the team trackers wait on the initial failure reaction delay, they
		                                // yield. We want to make sure every tracker has had the opportunity to send
		                                // their relocations to the queue.
		if (!self->zeroHealthyTeams->get() && !self->processingUnhealthy->get()) {
			if (extraDelay <= 0.01 || waitCount >= 1) {
				// Return healthy if we do not need extraDelay or when DD are healthy in at least two consecutive check
				return Void();
			} else {
				wait(delay(extraDelay, TaskPriority::Low));
				waitCount++;
			}
		}
	}
}

// Take a snapshot of necessary data structures from `DDTeamCollection` and print them out with yields to avoid slow
// task on the run loop.
ACTOR Future<Void> printSnapshotTeamsInfo(Reference<DDTeamCollection> self) {
	state DatabaseConfiguration configuration;
	state std::map<UID, Reference<TCServerInfo>> server_info;
	state std::map<UID, ServerStatus> server_status;
	state vector<Reference<TCTeamInfo>> teams;
	state std::map<Standalone<StringRef>, Reference<TCMachineInfo>> machine_info;
	state std::vector<Reference<TCMachineTeamInfo>> machineTeams;
	// state std::vector<std::string> internedLocalityRecordKeyNameStrings;
	// state int machineLocalityMapEntryArraySize;
	// state std::vector<Reference<LocalityRecord>> machineLocalityMapRecordArray;
	state int traceEventsPrinted = 0;
	state std::vector<const UID*> serverIDs;
	state double lastPrintTime = 0;
	state ReadYourWritesTransaction tr(self->cx);
	loop {
		try {
			tr.setOption(FDBTransactionOptions::ACCESS_SYSTEM_KEYS);
			state Future<Void> watchFuture = tr.watch(triggerDDTeamInfoPrintKey);
			wait(tr.commit());
			wait(self->printDetailedTeamsInfo.onTrigger() || watchFuture);
			tr.reset();
			if (now() - lastPrintTime < SERVER_KNOBS->DD_TEAMS_INFO_PRINT_INTERVAL) {
				continue;
			}
			lastPrintTime = now();

			traceEventsPrinted = 0;

			double snapshotStart = now();

			configuration = self->configuration;
			server_info = self->server_info;
			teams = self->teams;
			machine_info = self->machine_info;
			machineTeams = self->machineTeams;
			// internedLocalityRecordKeyNameStrings = self->machineLocalityMap._keymap->_lookuparray;
			// machineLocalityMapEntryArraySize = self->machineLocalityMap.size();
			// machineLocalityMapRecordArray = self->machineLocalityMap.getRecordArray();
			std::vector<const UID*> _uids = self->machineLocalityMap.getObjects();
			serverIDs = _uids;

			auto const& keys = self->server_status.getKeys();
			for (auto const& key : keys) {
				server_status.emplace(key, self->server_status.get(key));
			}

			TraceEvent("DDPrintSnapshotTeasmInfo", self->distributorId)
			    .detail("SnapshotSpeed", now() - snapshotStart)
			    .detail("Primary", self->primary);

			// Print to TraceEvents
			TraceEvent("DDConfig", self->distributorId)
			    .detail("StorageTeamSize", configuration.storageTeamSize)
			    .detail("DesiredTeamsPerServer", SERVER_KNOBS->DESIRED_TEAMS_PER_SERVER)
			    .detail("MaxTeamsPerServer", SERVER_KNOBS->MAX_TEAMS_PER_SERVER)
			    .detail("Primary", self->primary);

			TraceEvent("ServerInfo", self->distributorId)
			    .detail("Size", server_info.size())
			    .detail("Primary", self->primary);
			state int i;
			state std::map<UID, Reference<TCServerInfo>>::iterator server = server_info.begin();
			for (i = 0; i < server_info.size(); i++) {
				TraceEvent("ServerInfo", self->distributorId)
				    .detail("ServerInfoIndex", i)
				    .detail("ServerID", server->first.toString())
				    .detail("ServerTeamOwned", server->second->teams.size())
				    .detail("MachineID", server->second->machine->machineID.contents().toString())
				    .detail("Primary", self->primary);
				server++;
				if (++traceEventsPrinted % SERVER_KNOBS->DD_TEAMS_INFO_PRINT_YIELD_COUNT == 0) {
					wait(yield());
				}
			}

			server = server_info.begin();
			for (i = 0; i < server_info.size(); i++) {
				const UID& uid = server->first;
				TraceEvent("ServerStatus", self->distributorId)
				    .detail("ServerUID", uid)
				    .detail("Healthy", !server_status.at(uid).isUnhealthy())
				    .detail("MachineIsValid", server_info[uid]->machine.isValid())
				    .detail("MachineTeamSize",
				            server_info[uid]->machine.isValid() ? server_info[uid]->machine->machineTeams.size() : -1)
				    .detail("Primary", self->primary);
				server++;
				if (++traceEventsPrinted % SERVER_KNOBS->DD_TEAMS_INFO_PRINT_YIELD_COUNT == 0) {
					wait(yield());
				}
			}

			TraceEvent("ServerTeamInfo", self->distributorId)
			    .detail("Size", teams.size())
			    .detail("Primary", self->primary);
			for (i = 0; i < teams.size(); i++) {
				const auto& team = teams[i];
				TraceEvent("ServerTeamInfo", self->distributorId)
				    .detail("TeamIndex", i)
				    .detail("Healthy", team->isHealthy())
				    .detail("TeamSize", team->size())
				    .detail("MemberIDs", team->getServerIDsStr())
				    .detail("Primary", self->primary);
				if (++traceEventsPrinted % SERVER_KNOBS->DD_TEAMS_INFO_PRINT_YIELD_COUNT == 0) {
					wait(yield());
				}
			}

			TraceEvent("MachineInfo", self->distributorId)
			    .detail("Size", machine_info.size())
			    .detail("Primary", self->primary);
			state std::map<Standalone<StringRef>, Reference<TCMachineInfo>>::iterator machine = machine_info.begin();
			state bool isMachineHealthy = false;
			for (i = 0; i < machine_info.size(); i++) {
				Reference<TCMachineInfo> _machine = machine->second;
				if (!_machine.isValid() || machine_info.find(_machine->machineID) == machine_info.end() ||
				    _machine->serversOnMachine.empty()) {
					isMachineHealthy = false;
				}

				// Healthy machine has at least one healthy server
				for (auto& server : _machine->serversOnMachine) {
					if (!server_status.at(server->id).isUnhealthy()) {
						isMachineHealthy = true;
					}
				}

				isMachineHealthy = false;
				TraceEvent("MachineInfo", self->distributorId)
				    .detail("MachineInfoIndex", i)
				    .detail("Healthy", isMachineHealthy)
				    .detail("MachineID", machine->first.contents().toString())
				    .detail("MachineTeamOwned", machine->second->machineTeams.size())
				    .detail("ServerNumOnMachine", machine->second->serversOnMachine.size())
				    .detail("ServersID", machine->second->getServersIDStr())
				    .detail("Primary", self->primary);
				machine++;
				if (++traceEventsPrinted % SERVER_KNOBS->DD_TEAMS_INFO_PRINT_YIELD_COUNT == 0) {
					wait(yield());
				}
			}

			TraceEvent("MachineTeamInfo", self->distributorId)
			    .detail("Size", machineTeams.size())
			    .detail("Primary", self->primary);
			for (i = 0; i < machineTeams.size(); i++) {
				const auto& team = machineTeams[i];
				TraceEvent("MachineTeamInfo", self->distributorId)
				    .detail("TeamIndex", i)
				    .detail("MachineIDs", team->getMachineIDsStr())
				    .detail("ServerTeams", team->serverTeams.size())
				    .detail("Primary", self->primary);
				if (++traceEventsPrinted % SERVER_KNOBS->DD_TEAMS_INFO_PRINT_YIELD_COUNT == 0) {
					wait(yield());
				}
			}

			// TODO: re-enable the following logging or remove them.
			// TraceEvent("LocalityRecordKeyName", self->distributorId)
			//     .detail("Size", internedLocalityRecordKeyNameStrings.size())
			//     .detail("Primary", self->primary);
			// for (i = 0; i < internedLocalityRecordKeyNameStrings.size(); i++) {
			// 	TraceEvent("LocalityRecordKeyIndexName", self->distributorId)
			// 	    .detail("KeyIndex", i)
			// 	    .detail("KeyName", internedLocalityRecordKeyNameStrings[i])
			// 	    .detail("Primary", self->primary);
			// 	if (++traceEventsPrinted % SERVER_KNOBS->DD_TEAMS_INFO_PRINT_YIELD_COUNT == 0) {
			// 		wait(yield());
			// 	}
			// }

			// TraceEvent("MachineLocalityMap", self->distributorId)
			//     .detail("Size", machineLocalityMapEntryArraySize)
			//     .detail("Primary", self->primary);
			// for (i = 0; i < serverIDs.size(); i++) {
			// 	const auto& serverID = serverIDs[i];
			// 	Reference<LocalityRecord> record = machineLocalityMapRecordArray[i];
			// 	if (record.isValid()) {
			// 		TraceEvent("MachineLocalityMap", self->distributorId)
			// 		    .detail("LocalityIndex", i)
			// 		    .detail("UID", serverID->toString())
			// 		    .detail("LocalityRecord", record->toString())
			// 		    .detail("Primary", self->primary);
			// 	} else {
			// 		TraceEvent("MachineLocalityMap", self->distributorId)
			// 		    .detail("LocalityIndex", i)
			// 		    .detail("UID", serverID->toString())
			// 		    .detail("LocalityRecord", "[NotFound]")
			// 		    .detail("Primary", self->primary);
			// 	}
			// 	if (++traceEventsPrinted % SERVER_KNOBS->DD_TEAMS_INFO_PRINT_YIELD_COUNT == 0) {
			// 		wait(yield());
			// 	}
			// }
		} catch (Error& e) {
			wait(tr.onError(e));
		}
	}
}

ACTOR Future<Void> removeBadTeams(DDTeamCollection* self) {
	wait(self->initialFailureReactionDelay);
	wait(waitUntilHealthy(self));
	wait(self->addSubsetComplete.getFuture());
	TraceEvent("DDRemovingBadServerTeams", self->distributorId).detail("Primary", self->primary);
	for (auto it : self->badTeams) {
		it->tracker.cancel();
	}
	self->badTeams.clear();
	return Void();
}

bool isCorrectDC(DDTeamCollection* self, TCServerInfo* server) {
	return (self->includedDCs.empty() ||
	        std::find(self->includedDCs.begin(), self->includedDCs.end(), server->lastKnownInterface.locality.dcId()) !=
	            self->includedDCs.end());
}

ACTOR Future<Void> removeWrongStoreType(DDTeamCollection* self) {
	// Wait for storage servers to initialize its storeType
	wait(delay(SERVER_KNOBS->DD_REMOVE_STORE_ENGINE_DELAY));

	state Future<Void> fisServerRemoved = Never();

	TraceEvent("WrongStoreTypeRemoverStart", self->distributorId).detail("Servers", self->server_info.size());
	loop {
		// Removing a server here when DD is not healthy may lead to rare failure scenarios, for example,
		// the server with wrong storeType is shutting down while this actor marks it as to-be-removed.
		// In addition, removing servers cause extra data movement, which should be done while a cluster is healthy
		wait(waitUntilHealthy(self));

		bool foundSSToRemove = false;

		for (auto& server : self->server_info) {
			if (!server.second->isCorrectStoreType(self->configuration.storageServerStoreType)) {
				// Server may be removed due to failure while the wrongStoreTypeToRemove is sent to the
				// storageServerTracker. This race may cause the server to be removed before react to
				// wrongStoreTypeToRemove
				server.second->wrongStoreTypeToRemove.set(true);
				foundSSToRemove = true;
				TraceEvent("WrongStoreTypeRemover", self->distributorId)
				    .detail("Server", server.first)
				    .detail("StoreType", server.second->storeType)
				    .detail("ConfiguredStoreType", self->configuration.storageServerStoreType);
				break;
			}
		}

		if (!foundSSToRemove) {
			break;
		}
	}

	return Void();
}

ACTOR Future<Void> machineTeamRemover(DDTeamCollection* self) {
	state int numMachineTeamRemoved = 0;
	loop {
		// In case the machineTeamRemover cause problems in production, we can disable it
		if (SERVER_KNOBS->TR_FLAG_DISABLE_MACHINE_TEAM_REMOVER) {
			return Void(); // Directly return Void()
		}

		// To avoid removing machine teams too fast, which is unlikely happen though
		wait(delay(SERVER_KNOBS->TR_REMOVE_MACHINE_TEAM_DELAY, TaskPriority::DataDistribution));

		wait(waitUntilHealthy(self, SERVER_KNOBS->TR_REMOVE_SERVER_TEAM_EXTRA_DELAY));
		// Wait for the badTeamRemover() to avoid the potential race between adding the bad team (add the team tracker)
		// and remove bad team (cancel the team tracker).
		wait(self->badTeamRemover);

		state int healthyMachineCount = self->calculateHealthyMachineCount();
		// Check if all machines are healthy, if not, we wait for 1 second and loop back.
		// Eventually, all machines will become healthy.
		if (healthyMachineCount != self->machine_info.size()) {
			continue;
		}

		// From this point, all machine teams and server teams should be healthy, because we wait above
		// until processingUnhealthy is done, and all machines are healthy

		// Sanity check all machine teams are healthy
		//		int currentHealthyMTCount = self->getHealthyMachineTeamCount();
		//		if (currentHealthyMTCount != self->machineTeams.size()) {
		//			TraceEvent(SevError, "InvalidAssumption")
		//			    .detail("HealthyMachineCount", healthyMachineCount)
		//			    .detail("Machines", self->machine_info.size())
		//			    .detail("CurrentHealthyMTCount", currentHealthyMTCount)
		//			    .detail("MachineTeams", self->machineTeams.size());
		//			self->traceAllInfo(true);
		//		}

		// In most cases, all machine teams should be healthy teams at this point.
		int desiredMachineTeams = SERVER_KNOBS->DESIRED_TEAMS_PER_SERVER * healthyMachineCount;
		int totalMTCount = self->machineTeams.size();
		// Pick the machine team to remove. After release-6.2 version,
		// we remove the machine team with most machine teams, the same logic as serverTeamRemover
		std::pair<Reference<TCMachineTeamInfo>, int> foundMTInfo = SERVER_KNOBS->TR_FLAG_REMOVE_MT_WITH_MOST_TEAMS
		                                                               ? self->getMachineTeamWithMostMachineTeams()
		                                                               : self->getMachineTeamWithLeastProcessTeams();

		if (totalMTCount > desiredMachineTeams && foundMTInfo.first.isValid()) {
			Reference<TCMachineTeamInfo> mt = foundMTInfo.first;
			int minNumProcessTeams = foundMTInfo.second;
			ASSERT(mt.isValid());

			// Pick one process team, and mark it as a bad team
			// Remove the machine by removing its process team one by one
			Reference<TCTeamInfo> team;
			int teamIndex = 0;
			for (teamIndex = 0; teamIndex < mt->serverTeams.size(); ++teamIndex) {
				team = mt->serverTeams[teamIndex];
				ASSERT(team->machineTeam->machineIDs == mt->machineIDs); // Sanity check

				// Check if a server will have 0 team after the team is removed
				for (auto& s : team->getServers()) {
					if (s->teams.size() == 0) {
						TraceEvent(SevError, "MachineTeamRemoverTooAggressive", self->distributorId)
						    .detail("Server", s->id)
						    .detail("ServerTeam", team->getDesc());
						self->traceAllInfo(true);
					}
				}

				// The team will be marked as a bad team
				bool foundTeam = self->removeTeam(team);
				ASSERT(foundTeam == true);
				// removeTeam() has side effect of swapping the last element to the current pos
				// in the serverTeams vector in the machine team.
				--teamIndex;
				self->addTeam(team->getServers(), true, true);
				TEST(true); // Removed machine team
			}

			self->doBuildTeams = true;

			if (self->badTeamRemover.isReady()) {
				self->badTeamRemover = removeBadTeams(self);
				self->addActor.send(self->badTeamRemover);
			}

			TraceEvent("MachineTeamRemover", self->distributorId)
			    .detail("MachineTeamIDToRemove", mt->id.shortString())
			    .detail("MachineTeamToRemove", mt->getMachineIDsStr())
			    .detail("NumProcessTeamsOnTheMachineTeam", minNumProcessTeams)
			    .detail("CurrentMachineTeams", self->machineTeams.size())
			    .detail("DesiredMachineTeams", desiredMachineTeams);

			// Remove the machine team
			bool foundRemovedMachineTeam = self->removeMachineTeam(mt);
			// When we remove the last server team on a machine team in removeTeam(), we also remove the machine team
			// This is needed for removeTeam() functoin.
			// So here the removeMachineTeam() should not find the machine team
			ASSERT(foundRemovedMachineTeam);
			numMachineTeamRemoved++;
		} else {
			if (numMachineTeamRemoved > 0) {
				// Only trace the information when we remove a machine team
				TraceEvent("MachineTeamRemoverDone", self->distributorId)
				    .detail("HealthyMachines", healthyMachineCount)
				    // .detail("CurrentHealthyMachineTeams", currentHealthyMTCount)
				    .detail("CurrentMachineTeams", self->machineTeams.size())
				    .detail("DesiredMachineTeams", desiredMachineTeams)
				    .detail("NumMachineTeamsRemoved", numMachineTeamRemoved);
				self->traceTeamCollectionInfo();
				numMachineTeamRemoved = 0; // Reset the counter to avoid keep printing the message
			}
		}
	}
}

// Remove the server team whose members have the most number of process teams
// until the total number of server teams is no larger than the desired number
ACTOR Future<Void> serverTeamRemover(DDTeamCollection* self) {
	state int numServerTeamRemoved = 0;
	loop {
		// In case the serverTeamRemover cause problems in production, we can disable it
		if (SERVER_KNOBS->TR_FLAG_DISABLE_SERVER_TEAM_REMOVER) {
			return Void(); // Directly return Void()
		}

		double removeServerTeamDelay = SERVER_KNOBS->TR_REMOVE_SERVER_TEAM_DELAY;
		if (g_network->isSimulated()) {
			// Speed up the team remover in simulation; otherwise,
			// it may time out because we need to remove hundreds of teams
			removeServerTeamDelay = removeServerTeamDelay / 100;
		}
		// To avoid removing server teams too fast, which is unlikely happen though
		wait(delay(removeServerTeamDelay, TaskPriority::DataDistribution));

		wait(waitUntilHealthy(self, SERVER_KNOBS->TR_REMOVE_SERVER_TEAM_EXTRA_DELAY));
		// Wait for the badTeamRemover() to avoid the potential race between
		// adding the bad team (add the team tracker) and remove bad team (cancel the team tracker).
		wait(self->badTeamRemover);

		// From this point, all server teams should be healthy, because we wait above
		// until processingUnhealthy is done, and all machines are healthy
		int desiredServerTeams = SERVER_KNOBS->DESIRED_TEAMS_PER_SERVER * self->server_info.size();
		int totalSTCount = self->teams.size();
		// Pick the server team whose members are on the most number of server teams, and mark it undesired
		std::pair<Reference<TCTeamInfo>, int> foundSTInfo = self->getServerTeamWithMostProcessTeams();

		if (totalSTCount > desiredServerTeams && foundSTInfo.first.isValid()) {
			ASSERT(foundSTInfo.first.isValid());
			Reference<TCTeamInfo> st = foundSTInfo.first;
			int maxNumProcessTeams = foundSTInfo.second;
			ASSERT(st.isValid());
			// The team will be marked as a bad team
			bool foundTeam = self->removeTeam(st);
			ASSERT(foundTeam == true);
			self->addTeam(st->getServers(), true, true);
			TEST(true); // Marked team as a bad team

			self->doBuildTeams = true;

			if (self->badTeamRemover.isReady()) {
				self->badTeamRemover = removeBadTeams(self);
				self->addActor.send(self->badTeamRemover);
			}

			TraceEvent("ServerTeamRemover", self->distributorId)
			    .detail("ServerTeamToRemove", st->getServerIDsStr())
			    .detail("ServerTeamID", st->getTeamID())
			    .detail("NumProcessTeamsOnTheServerTeam", maxNumProcessTeams)
			    .detail("CurrentServerTeams", self->teams.size())
			    .detail("DesiredServerTeams", desiredServerTeams);

			numServerTeamRemoved++;
		} else {
			if (numServerTeamRemoved > 0) {
				// Only trace the information when we remove a machine team
				TraceEvent("ServerTeamRemoverDone", self->distributorId)
				    .detail("CurrentServerTeams", self->teams.size())
				    .detail("DesiredServerTeams", desiredServerTeams)
				    .detail("NumServerTeamRemoved", numServerTeamRemoved);
				self->traceTeamCollectionInfo();
				numServerTeamRemoved = 0; // Reset the counter to avoid keep printing the message
			}
		}
	}
}

ACTOR Future<Void> zeroServerLeftLogger_impl(DDTeamCollection* self, Reference<TCTeamInfo> team) {
	wait(delay(SERVER_KNOBS->DD_TEAM_ZERO_SERVER_LEFT_LOG_DELAY));
	state vector<KeyRange> shards = self->shardsAffectedByTeamFailure->getShardsFor(
	    ShardsAffectedByTeamFailure::Team(team->getServerIDs(), self->primary));
	state std::vector<Future<StorageMetrics>> sizes;
	sizes.reserve(shards.size());

	for (auto const& shard : shards) {
		sizes.emplace_back(brokenPromiseToNever(self->getShardMetrics.getReply(GetMetricsRequest(shard))));
		TraceEvent(SevWarnAlways, "DDShardLost", self->distributorId)
		    .detail("ServerTeamID", team->getTeamID())
		    .detail("ShardBegin", shard.begin)
		    .detail("ShardEnd", shard.end);
	}

	wait(waitForAll(sizes));

	int64_t bytesLost = 0;
	for (auto const& size : sizes) {
		bytesLost += size.get().bytes;
	}

	TraceEvent(SevWarnAlways, "DDZeroServerLeftInTeam", self->distributorId)
	    .detail("Team", team->getDesc())
	    .detail("TotalBytesLost", bytesLost);

	return Void();
}

bool teamContainsFailedServer(DDTeamCollection* self, Reference<TCTeamInfo> team) {
	auto ssis = team->getLastKnownServerInterfaces();
	for (const auto& ssi : ssis) {
		AddressExclusion addr(ssi.address().ip, ssi.address().port);
		AddressExclusion ipaddr(ssi.address().ip);
		if (self->excludedServers.get(addr) == DDTeamCollection::Status::FAILED ||
		    self->excludedServers.get(ipaddr) == DDTeamCollection::Status::FAILED) {
			return true;
		}
		if (ssi.secondaryAddress().present()) {
			AddressExclusion saddr(ssi.secondaryAddress().get().ip, ssi.secondaryAddress().get().port);
			AddressExclusion sipaddr(ssi.secondaryAddress().get().ip);
			if (self->excludedServers.get(saddr) == DDTeamCollection::Status::FAILED ||
			    self->excludedServers.get(sipaddr) == DDTeamCollection::Status::FAILED) {
				return true;
			}
		}
	}
	return false;
}

// Track a team and issue RelocateShards when the level of degradation changes
// A badTeam can be unhealthy or just a redundantTeam removed by machineTeamRemover() or serverTeamRemover()
ACTOR Future<Void> teamTracker(DDTeamCollection* self, Reference<TCTeamInfo> team, bool badTeam, bool redundantTeam) {
	state int lastServersLeft = team->size();
	state bool lastAnyUndesired = false;
	state bool lastAnyWigglingServer = false;
	state bool logTeamEvents =
	    g_network->isSimulated() || !badTeam || team->size() <= self->configuration.storageTeamSize;
	state bool lastReady = false;
	state bool lastHealthy;
	state bool lastOptimal;
	state bool lastWrongConfiguration = team->isWrongConfiguration();

	state bool lastZeroHealthy = self->zeroHealthyTeams->get();
	state bool firstCheck = true;

	state Future<Void> zeroServerLeftLogger;

	if (logTeamEvents) {
		TraceEvent("ServerTeamTrackerStarting", self->distributorId)
		    .detail("Reason", "Initial wait complete (sc)")
		    .detail("ServerTeam", team->getDesc());
	}
	self->priority_teams[team->getPriority()]++;

	try {
		loop {
			if (logTeamEvents) {
				TraceEvent("ServerTeamHealthChangeDetected", self->distributorId)
				    .detail("ServerTeam", team->getDesc())
				    .detail("Primary", self->primary)
				    .detail("IsReady", self->initialFailureReactionDelay.isReady());
				self->traceTeamCollectionInfo();
			}

			// Check if the number of degraded machines has changed
			state vector<Future<Void>> change;
			bool anyUndesired = false;
			bool anyWrongConfiguration = false;
			bool anyWigglingServer = false;
			int serversLeft = 0;

			for (const UID& uid : team->getServerIDs()) {
				change.push_back(self->server_status.onChange(uid));
				auto& status = self->server_status.get(uid);
				if (!status.isFailed) {
					serversLeft++;
				}
				if (status.isUndesired) {
					anyUndesired = true;
				}
				if (status.isWrongConfiguration) {
					anyWrongConfiguration = true;
				}
				if (status.isWiggling) {
					anyWigglingServer = true;
				}
			}

			if (serversLeft == 0) {
				logTeamEvents = true;
			}

			// Failed server should not trigger DD if SS failures are set to be ignored
			if (!badTeam && self->healthyZone.get().present() &&
			    (self->healthyZone.get().get() == ignoreSSFailuresZoneString)) {
				ASSERT_WE_THINK(serversLeft == self->configuration.storageTeamSize);
			}

			if (!self->initialFailureReactionDelay.isReady()) {
				change.push_back(self->initialFailureReactionDelay);
			}
			change.push_back(self->zeroHealthyTeams->onChange());

			bool healthy =
			    !badTeam && !anyUndesired && serversLeft == self->configuration.storageTeamSize && !anyWigglingServer;
			team->setHealthy(healthy); // Unhealthy teams won't be chosen by bestTeam
			bool optimal = team->isOptimal() && healthy;
			bool containsFailed = teamContainsFailedServer(self, team);
			bool recheck = !healthy && (lastReady != self->initialFailureReactionDelay.isReady() ||
			                            (lastZeroHealthy && !self->zeroHealthyTeams->get()) || containsFailed);

			// TraceEvent("TeamHealthChangeDetected", self->distributorId)
			//     .detail("Team", team->getDesc())
			//     .detail("ServersLeft", serversLeft)
			//     .detail("LastServersLeft", lastServersLeft)
			//     .detail("AnyUndesired", anyUndesired)
			//     .detail("LastAnyUndesired", lastAnyUndesired)
			//     .detail("AnyWrongConfiguration", anyWrongConfiguration)
			//     .detail("LastWrongConfiguration", lastWrongConfiguration)
			//     .detail("Recheck", recheck)
			//     .detail("BadTeam", badTeam)
			//     .detail("LastZeroHealthy", lastZeroHealthy)
			//     .detail("ZeroHealthyTeam", self->zeroHealthyTeams->get());

			lastReady = self->initialFailureReactionDelay.isReady();
			lastZeroHealthy = self->zeroHealthyTeams->get();

			if (firstCheck) {
				firstCheck = false;
				if (healthy) {
					self->healthyTeamCount++;
					self->zeroHealthyTeams->set(false);
				}
				lastHealthy = healthy;

				if (optimal) {
					self->optimalTeamCount++;
					self->zeroOptimalTeams.set(false);
				}
				lastOptimal = optimal;
			}

			if (serversLeft != lastServersLeft || anyUndesired != lastAnyUndesired ||
			    anyWrongConfiguration != lastWrongConfiguration || anyWigglingServer != lastAnyWigglingServer ||
			    recheck) { // NOTE: do not check wrongSize
				if (logTeamEvents) {
					TraceEvent("ServerTeamHealthChanged", self->distributorId)
					    .detail("ServerTeam", team->getDesc())
					    .detail("ServersLeft", serversLeft)
					    .detail("LastServersLeft", lastServersLeft)
					    .detail("ContainsUndesiredServer", anyUndesired)
					    .detail("ContainsWigglingServer", anyWigglingServer)
					    .detail("HealthyTeamsCount", self->healthyTeamCount)
					    .detail("IsWrongConfiguration", anyWrongConfiguration);
				}

				team->setWrongConfiguration(anyWrongConfiguration);

				if (optimal != lastOptimal) {
					lastOptimal = optimal;
					self->optimalTeamCount += optimal ? 1 : -1;

					ASSERT(self->optimalTeamCount >= 0);
					self->zeroOptimalTeams.set(self->optimalTeamCount == 0);
				}

				if (lastHealthy != healthy) {
					lastHealthy = healthy;
					// Update healthy team count when the team healthy changes
					self->healthyTeamCount += healthy ? 1 : -1;

					ASSERT(self->healthyTeamCount >= 0);
					self->zeroHealthyTeams->set(self->healthyTeamCount == 0);

					if (self->healthyTeamCount == 0) {
						TraceEvent(SevWarn, "ZeroServerTeamsHealthySignalling", self->distributorId)
						    .detail("SignallingTeam", team->getDesc())
						    .detail("Primary", self->primary);
					}

					if (logTeamEvents) {
						TraceEvent("ServerTeamHealthDifference", self->distributorId)
						    .detail("ServerTeam", team->getDesc())
						    .detail("LastOptimal", lastOptimal)
						    .detail("LastHealthy", lastHealthy)
						    .detail("Optimal", optimal)
						    .detail("OptimalTeamCount", self->optimalTeamCount);
					}
				}

				lastServersLeft = serversLeft;
				lastAnyUndesired = anyUndesired;
				lastWrongConfiguration = anyWrongConfiguration;
				lastAnyWigglingServer = anyWigglingServer;

				state int lastPriority = team->getPriority();
				if (team->size() == 0) {
					team->setPriority(SERVER_KNOBS->PRIORITY_POPULATE_REGION);
				} else if (serversLeft < self->configuration.storageTeamSize) {
					if (serversLeft == 0)
						team->setPriority(SERVER_KNOBS->PRIORITY_TEAM_0_LEFT);
					else if (serversLeft == 1)
						team->setPriority(SERVER_KNOBS->PRIORITY_TEAM_1_LEFT);
					else if (serversLeft == 2)
						team->setPriority(SERVER_KNOBS->PRIORITY_TEAM_2_LEFT);
					else
						team->setPriority(SERVER_KNOBS->PRIORITY_TEAM_UNHEALTHY);
				} else if (badTeam || anyWrongConfiguration) {
					if (redundantTeam) {
						team->setPriority(SERVER_KNOBS->PRIORITY_TEAM_REDUNDANT);
					} else {
						team->setPriority(SERVER_KNOBS->PRIORITY_TEAM_UNHEALTHY);
					}
				} else if (anyUndesired) {
					team->setPriority(SERVER_KNOBS->PRIORITY_TEAM_CONTAINS_UNDESIRED_SERVER);
				} else if (anyWigglingServer) {
					team->setPriority(SERVER_KNOBS->PRIORITY_PERPETUAL_STORAGE_WIGGLE);
				} else {
					team->setPriority(SERVER_KNOBS->PRIORITY_TEAM_HEALTHY);
				}

				if (lastPriority != team->getPriority()) {
					self->priority_teams[lastPriority]--;
					self->priority_teams[team->getPriority()]++;
					if (lastPriority == SERVER_KNOBS->PRIORITY_TEAM_0_LEFT &&
					    team->getPriority() < SERVER_KNOBS->PRIORITY_TEAM_0_LEFT) {
						zeroServerLeftLogger = Void();
					}
					if (logTeamEvents) {
						int dataLoss = team->getPriority() == SERVER_KNOBS->PRIORITY_TEAM_0_LEFT;
						Severity severity = dataLoss ? SevWarnAlways : SevInfo;
						TraceEvent(severity, "ServerTeamPriorityChange", self->distributorId)
						    .detail("Priority", team->getPriority())
						    .detail("Info", team->getDesc())
						    .detail("ZeroHealthyServerTeams", self->zeroHealthyTeams->get())
						    .detail("Hint",
						            severity == SevWarnAlways ? "No replicas remain of some data"
						                                      : "The priority of this team changed");
						if (team->getPriority() == SERVER_KNOBS->PRIORITY_TEAM_0_LEFT) {
							// 0 servers left in this team, data might be lost.
							zeroServerLeftLogger = zeroServerLeftLogger_impl(self, team);
						}
					}
				}

				lastZeroHealthy =
				    self->zeroHealthyTeams->get(); // set this again in case it changed from this teams health changing
				if ((self->initialFailureReactionDelay.isReady() && !self->zeroHealthyTeams->get()) || containsFailed) {

					vector<KeyRange> shards = self->shardsAffectedByTeamFailure->getShardsFor(
					    ShardsAffectedByTeamFailure::Team(team->getServerIDs(), self->primary));

					for (int i = 0; i < shards.size(); i++) {
						// Make it high priority to move keys off failed server or else RelocateShards may never be
						// addressed
						int maxPriority = containsFailed ? SERVER_KNOBS->PRIORITY_TEAM_FAILED : team->getPriority();
						// The shard split/merge and DD rebooting may make a shard mapped to multiple teams,
						// so we need to recalculate the shard's priority
						if (maxPriority < SERVER_KNOBS->PRIORITY_TEAM_FAILED) {
							std::pair<vector<ShardsAffectedByTeamFailure::Team>,
							          vector<ShardsAffectedByTeamFailure::Team>>
							    teams = self->shardsAffectedByTeamFailure->getTeamsFor(shards[i]);
							for (int j = 0; j < teams.first.size() + teams.second.size(); j++) {
								// t is the team in primary DC or the remote DC
								auto& t =
								    j < teams.first.size() ? teams.first[j] : teams.second[j - teams.first.size()];
								if (!t.servers.size()) {
									maxPriority = std::max(maxPriority, SERVER_KNOBS->PRIORITY_POPULATE_REGION);
									break;
								}

								auto tc = self->teamCollections[t.primary ? 0 : 1];
								if (tc == nullptr) {
									// teamTracker only works when all teamCollections are valid.
									// Always check if all teamCollections are valid, and throw error if any
									// teamCollection has been destructed, because the teamTracker can be triggered
									// after a DDTeamCollection was destroyed and before the other DDTeamCollection is
									// destroyed. Do not throw actor_cancelled() because flow treat it differently.
									throw dd_cancelled();
								}
								ASSERT(tc->primary == t.primary);
								// tc->traceAllInfo();
								if (tc->server_info.count(t.servers[0])) {
									auto& info = tc->server_info[t.servers[0]];

									bool found = false;
									for (int k = 0; k < info->teams.size(); k++) {
										if (info->teams[k]->getServerIDs() == t.servers) {
											maxPriority = std::max(maxPriority, info->teams[k]->getPriority());
											found = true;

											break;
										}
									}

									// If we cannot find the team, it could be a bad team so assume unhealthy priority
									if (!found) {
										// If the input team (in function parameters) is a redundant team, found will be
										// false We want to differentiate the redundant_team from unhealthy_team in
										// terms of relocate priority
										maxPriority =
										    std::max<int>(maxPriority,
										                  redundantTeam ? SERVER_KNOBS->PRIORITY_TEAM_REDUNDANT
										                                : SERVER_KNOBS->PRIORITY_TEAM_UNHEALTHY);
									}
								} else {
									TEST(true); // A removed server is still associated with a team in
									            // ShardsAffectedByTeamFailure
								}
							}
						}

						RelocateShard rs;
						rs.keys = shards[i];
						rs.priority = maxPriority;

						self->output.send(rs);
						TraceEvent("SendRelocateToDDQueue", self->distributorId)
						    .suppressFor(1.0)
						    .detail("ServerPrimary", self->primary)
						    .detail("ServerTeam", team->getDesc())
						    .detail("KeyBegin", rs.keys.begin)
						    .detail("KeyEnd", rs.keys.end)
						    .detail("Priority", rs.priority)
						    .detail("ServerTeamFailedMachines", team->size() - serversLeft)
						    .detail("ServerTeamOKMachines", serversLeft);
					}
				} else {
					if (logTeamEvents) {
						TraceEvent("ServerTeamHealthNotReady", self->distributorId)
						    .detail("HealthyServerTeamCount", self->healthyTeamCount)
						    .detail("ServerTeamID", team->getTeamID());
					}
				}
			}

			// Wait for any of the machines to change status
			wait(quorum(change, 1));
			wait(yield());
		}
	} catch (Error& e) {
		if (logTeamEvents) {
			TraceEvent("TeamTrackerStopping", self->distributorId)
			    .detail("ServerPrimary", self->primary)
			    .detail("Team", team->getDesc())
			    .detail("Priority", team->getPriority());
		}
		self->priority_teams[team->getPriority()]--;
		if (team->isHealthy()) {
			self->healthyTeamCount--;
			ASSERT(self->healthyTeamCount >= 0);

			if (self->healthyTeamCount == 0) {
				TraceEvent(SevWarn, "ZeroTeamsHealthySignalling", self->distributorId)
				    .detail("ServerPrimary", self->primary)
				    .detail("SignallingServerTeam", team->getDesc());
				self->zeroHealthyTeams->set(true);
			}
		}
		if (lastOptimal) {
			self->optimalTeamCount--;
			ASSERT(self->optimalTeamCount >= 0);
			self->zeroOptimalTeams.set(self->optimalTeamCount == 0);
		}
		throw;
	}
}

ACTOR Future<Void> trackExcludedServers(DDTeamCollection* self) {
	// Fetch the list of excluded servers
	state ReadYourWritesTransaction tr(self->cx);
	loop {
		try {
			tr.setOption(FDBTransactionOptions::ACCESS_SYSTEM_KEYS);
			state Future<RangeResult> fresultsExclude = tr.getRange(excludedServersKeys, CLIENT_KNOBS->TOO_MANY);
			state Future<RangeResult> fresultsFailed = tr.getRange(failedServersKeys, CLIENT_KNOBS->TOO_MANY);
			wait(success(fresultsExclude) && success(fresultsFailed));

			RangeResult excludedResults = fresultsExclude.get();
			ASSERT(!excludedResults.more && excludedResults.size() < CLIENT_KNOBS->TOO_MANY);

			RangeResult failedResults = fresultsFailed.get();
			ASSERT(!failedResults.more && failedResults.size() < CLIENT_KNOBS->TOO_MANY);

			std::set<AddressExclusion> excluded;
			std::set<AddressExclusion> failed;
			for (const auto& r : excludedResults) {
				AddressExclusion addr = decodeExcludedServersKey(r.key);
				if (addr.isValid()) {
					excluded.insert(addr);
				}
			}
			for (const auto& r : failedResults) {
				AddressExclusion addr = decodeFailedServersKey(r.key);
				if (addr.isValid()) {
					failed.insert(addr);
				}
			}

			// Reset and reassign self->excludedServers based on excluded, but we only
			// want to trigger entries that are different
			// Do not retrigger and double-overwrite failed servers
			auto old = self->excludedServers.getKeys();
			for (const auto& o : old) {
				if (!excluded.count(o) && !failed.count(o)) {
					self->excludedServers.set(o, DDTeamCollection::Status::NONE);
				}
			}
			for (const auto& n : excluded) {
				if (!failed.count(n)) {
					self->excludedServers.set(n, DDTeamCollection::Status::EXCLUDED);
				}
			}

			for (const auto& f : failed) {
				self->excludedServers.set(f, DDTeamCollection::Status::FAILED);
			}

			TraceEvent("DDExcludedServersChanged", self->distributorId)
			    .detail("RowsExcluded", excludedResults.size())
			    .detail("RowsFailed", failedResults.size());

			self->restartRecruiting.trigger();
			state Future<Void> watchFuture = tr.watch(excludedServersVersionKey) || tr.watch(failedServersVersionKey);
			wait(tr.commit());
			wait(watchFuture);
			tr.reset();
		} catch (Error& e) {
			wait(tr.onError(e));
		}
	}
}

ACTOR Future<vector<std::pair<StorageServerInterface, ProcessClass>>> getServerListAndProcessClasses(Transaction* tr) {
	state Future<vector<ProcessData>> workers = getWorkers(tr);
	state Future<RangeResult> serverList = tr->getRange(serverListKeys, CLIENT_KNOBS->TOO_MANY);
	wait(success(workers) && success(serverList));
	ASSERT(!serverList.get().more && serverList.get().size() < CLIENT_KNOBS->TOO_MANY);

	std::map<Optional<Standalone<StringRef>>, ProcessData> id_data;
	for (int i = 0; i < workers.get().size(); i++)
		id_data[workers.get()[i].locality.processId()] = workers.get()[i];

	vector<std::pair<StorageServerInterface, ProcessClass>> results;
	for (int i = 0; i < serverList.get().size(); i++) {
		auto ssi = decodeServerListValue(serverList.get()[i].value);
		results.emplace_back(ssi, id_data[ssi.locality.processId()].processClass);
	}

	return results;
}

// Create a transaction reading the value of `wigglingStorageServerKey` and update it to the next Process ID according
// to a sorted PID set maintained by the data distributor. If now no storage server exists, the new Process ID is 0.
ACTOR Future<Void> updateNextWigglingStoragePID(DDTeamCollection* teamCollection) {
	state ReadYourWritesTransaction tr(teamCollection->cx);
	loop {
		try {
			tr.setOption(FDBTransactionOptions::ACCESS_SYSTEM_KEYS);
			Optional<Value> value = wait(tr.get(wigglingStorageServerKey));
			if (teamCollection->pid2server_info.empty()) {
				tr.set(wigglingStorageServerKey, LiteralStringRef("0"));
			} else {
				Value pid = teamCollection->pid2server_info.begin()->first;
				if (value.present()) {
					auto nextIt = teamCollection->pid2server_info.upper_bound(value.get());
					if (nextIt == teamCollection->pid2server_info.end()) {
						tr.set(wigglingStorageServerKey, pid);
					} else {
						tr.set(wigglingStorageServerKey, nextIt->first);
					}
				} else {
					tr.set(wigglingStorageServerKey, pid);
				}
			}
			wait(tr.commit());
			break;
		} catch (Error& e) {
			wait(tr.onError(e));
		}
	}
	return Void();
}

// Iterate over each storage process to do storage wiggle. After initializing the first Process ID, it waits a signal
// from `perpetualStorageWiggler` indicating the wiggling of current process is finished. Then it writes the next
// Process ID to a system key: `wigglingStorageServerKey` to show the next process to wiggle.
ACTOR Future<Void> perpetualStorageWiggleIterator(AsyncTrigger* stopSignal,
                                                  FutureStream<Void> finishStorageWiggleSignal,
                                                  DDTeamCollection* teamCollection) {
	// initialize PID
	wait(updateNextWigglingStoragePID(teamCollection));

	loop choose {
		when(wait(stopSignal->onTrigger())) { break; }
		when(waitNext(finishStorageWiggleSignal)) { wait(updateNextWigglingStoragePID(teamCollection)); }
	}

	return Void();
}

// Watch the value change of `wigglingStorageServerKey`.
// Return the watch future and the current value of `wigglingStorageServerKey`.
ACTOR Future<std::pair<Future<Void>, Value>> watchPerpetualStoragePIDChange(Database cx) {
	state ReadYourWritesTransaction tr(cx);
	state Future<Void> watchFuture;
	state Value ret;
	loop {
		try {
			tr.setOption(FDBTransactionOptions::ACCESS_SYSTEM_KEYS);
			Optional<Value> value = wait(tr.get(wigglingStorageServerKey));
			if (value.present()) {
				ret = value.get();
			}
			watchFuture = tr.watch(wigglingStorageServerKey);
			wait(tr.commit());
			break;
		} catch (Error& e) {
			wait(tr.onError(e));
		}
	}
	return std::make_pair(watchFuture, ret);
}

// Watches the value (pid) change of \xff/storageWigglePID, and adds storage servers held on process of which the
// Process Id is “pid” into excludeServers which prevent recruiting the wiggling storage servers and let teamTracker
// start to move data off the affected teams. The wiggling process of current storage servers will be paused if the
// cluster is unhealthy and restarted once the cluster is healthy again.
ACTOR Future<Void> perpetualStorageWiggler(AsyncTrigger* stopSignal,
                                           PromiseStream<Void> finishStorageWiggleSignal,
                                           DDTeamCollection* self,
                                           const DDEnabledState* ddEnabledState) {
	state Future<Void> watchFuture;
	state Future<Void> moveFinishFuture = Never();
	state Debouncer pauseWiggle(SERVER_KNOBS->DEBOUNCE_RECRUITING_DELAY);
	state AsyncTrigger restart;
	state Future<Void> ddQueueCheck =
	    delay(SERVER_KNOBS->DD_ZERO_HEALTHY_TEAM_DELAY, TaskPriority::DataDistributionLow);
	state int movingCount = 0;
	state bool isPaused = false;

	state std::pair<Future<Void>, Value> res = wait(watchPerpetualStoragePIDChange(self->cx));
	watchFuture = res.first;
	self->wigglingPid = Optional<Key>(res.second);

	// start with the initial pid
	if (self->healthyTeamCount > 1) { // pre-check health status
		TEST(true); // start the first wiggling

		auto fv = self->excludeStorageServersForWiggle(self->wigglingPid.get());
		movingCount = fv.size();
		moveFinishFuture = waitForAll(fv);
		TraceEvent("PerpetualStorageWiggleInitialStart", self->distributorId)
		    .detail("ProcessId", self->wigglingPid.get())
		    .detail("StorageCount", movingCount);
	} else {
		isPaused = true;
		TraceEvent("PerpetualStorageWiggleInitialPause", self->distributorId)
		    .detail("ProcessId", self->wigglingPid.get());
	}

	loop {
		choose {
			when(wait(stopSignal->onTrigger())) { break; }
			when(wait(watchFuture)) {
				// read new pid and set the next watch Future
				wait(store(res, watchPerpetualStoragePIDChange(self->cx)));
				watchFuture = res.first;
				self->wigglingPid = Optional<Key>(res.second);
				StringRef pid = self->wigglingPid.get();

				if (self->healthyTeamCount <= 1) { // pre-check health status
					pauseWiggle.trigger();
				} else {
					TEST(true); // start wiggling

					auto fv = self->excludeStorageServersForWiggle(pid);
					movingCount = fv.size();
					moveFinishFuture = waitForAll(fv);
					TraceEvent("PerpetualStorageWiggleStart", self->distributorId)
					    .detail("ProcessId", pid)
					    .detail("StorageCount", movingCount);
				}
			}
			when(wait(restart.onTrigger())) {
				if (self->wigglingPid.present()) {
					TEST(true); // restart paused wiggling
					StringRef pid = self->wigglingPid.get();
					auto fv = self->excludeStorageServersForWiggle(pid);
					moveFinishFuture = waitForAll(fv);
					TraceEvent("PerpetualStorageWiggleRestart", self->distributorId)
					    .detail("ProcessId", pid)
					    .detail("StorageCount", fv.size());
					isPaused = false;
				}
			}
			when(wait(moveFinishFuture)) {
				TEST(true); // finish wiggling this process
				ASSERT(self->wigglingPid.present());
				StringRef pid = self->wigglingPid.get();

				moveFinishFuture = Never();
				self->includeStorageServersForWiggle(pid);
				TraceEvent("PerpetualStorageWiggleFinish", self->distributorId)
				    .detail("ProcessId", pid.toString())
				    .detail("StorageCount", movingCount);

				self->wigglingPid.reset();
				finishStorageWiggleSignal.send(Void());
			}
			when(wait(self->zeroHealthyTeams->onChange())) {
				if (self->zeroHealthyTeams->get() && !isPaused) {
					pauseWiggle.trigger();
				}
			}
			when(wait(ddQueueCheck)) { // check health status periodically
				Promise<int> countp;
				self->getUnhealthyRelocationCount.send(countp);
				int count = wait(countp.getFuture());

				if (count >= SERVER_KNOBS->DD_STORAGE_WIGGLE_PAUSE_THRESHOLD && !isPaused) {
					pauseWiggle.trigger();
				} else if (count < SERVER_KNOBS->DD_STORAGE_WIGGLE_PAUSE_THRESHOLD && self->healthyTeamCount > 1 &&
				           isPaused) {
					restart.trigger();
				}
				ddQueueCheck = delay(SERVER_KNOBS->DD_ZERO_HEALTHY_TEAM_DELAY, TaskPriority::DataDistributionLow);
			}
			when(wait(pauseWiggle.onTrigger())) {
				if (self->wigglingPid.present()) {
					TEST(true); // paused because cluster is unhealthy
					StringRef pid = self->wigglingPid.get();
					isPaused = true;
					moveFinishFuture = Never();
					self->includeStorageServersForWiggle(pid);
					TraceEvent("PerpetualStorageWigglePause", self->distributorId)
					    .detail("ProcessId", pid)
					    .detail("StorageCount", movingCount);
				}
			}
		}
	}

	if (self->wigglingPid.present()) {
		self->includeStorageServersForWiggle(self->wigglingPid.get());
		self->wigglingPid.reset();
	}

	return Void();
}

// This coroutine sets a watch to monitor the value change of `perpetualStorageWiggleKey` which is controlled by command
// `configure perpetual_storage_wiggle=$value` if the value is 1, this actor start 2 actors,
// `perpetualStorageWiggleIterator` and `perpetualStorageWiggler`. Otherwise, it sends stop signal to them.
ACTOR Future<Void> monitorPerpetualStorageWiggle(DDTeamCollection* teamCollection,
                                                 const DDEnabledState* ddEnabledState) {
	state int speed = 0;
	state AsyncTrigger stopWiggleSignal;
	state PromiseStream<Void> finishStorageWiggleSignal;
	state SignalableActorCollection collection;

	loop {
		state ReadYourWritesTransaction tr(teamCollection->cx);
		loop {
			try {
				tr.setOption(FDBTransactionOptions::ACCESS_SYSTEM_KEYS);
				Optional<Standalone<StringRef>> value = wait(tr.get(perpetualStorageWiggleKey));

				if (value.present()) {
					speed = std::stoi(value.get().toString());
				}
				state Future<Void> watchFuture = tr.watch(perpetualStorageWiggleKey);
				wait(tr.commit());

				ASSERT(speed == 1 || speed == 0);
				if (speed == 1) {
					collection.add(perpetualStorageWiggleIterator(
					    &stopWiggleSignal, finishStorageWiggleSignal.getFuture(), teamCollection));
					collection.add(perpetualStorageWiggler(
					    &stopWiggleSignal, finishStorageWiggleSignal, teamCollection, ddEnabledState));
					TraceEvent("PerpetualStorageWiggleOpen", teamCollection->distributorId);
				} else {
					stopWiggleSignal.trigger();
					wait(collection.signalAndReset());
					TraceEvent("PerpetualStorageWiggleClose", teamCollection->distributorId);
				}
				wait(watchFuture);
				break;
			} catch (Error& e) {
				wait(tr.onError(e));
			}
		}
	}
}
// The serverList system keyspace keeps the StorageServerInterface for each serverID. Storage server's storeType
// and serverID are decided by the server's filename. By parsing storage server file's filename on each disk, process on
// each machine creates the TCServer with the correct serverID and StorageServerInterface.
ACTOR Future<Void> waitServerListChange(DDTeamCollection* self,
                                        FutureStream<Void> serverRemoved,
                                        const DDEnabledState* ddEnabledState) {
	state Future<Void> checkSignal = delay(SERVER_KNOBS->SERVER_LIST_DELAY, TaskPriority::DataDistributionLaunch);
	state Future<vector<std::pair<StorageServerInterface, ProcessClass>>> serverListAndProcessClasses = Never();
	state bool isFetchingResults = false;
	state Transaction tr(self->cx);
	loop {
		try {
			choose {
				when(wait(checkSignal)) {
					checkSignal = Never();
					isFetchingResults = true;
					serverListAndProcessClasses = getServerListAndProcessClasses(&tr);
				}
				when(vector<std::pair<StorageServerInterface, ProcessClass>> results =
				         wait(serverListAndProcessClasses)) {
					serverListAndProcessClasses = Never();
					isFetchingResults = false;

					for (int i = 0; i < results.size(); i++) {
						UID serverId = results[i].first.id();
						StorageServerInterface const& ssi = results[i].first;
						ProcessClass const& processClass = results[i].second;
						if (!self->shouldHandleServer(ssi)) {
							continue;
						} else if (self->server_and_tss_info.count(serverId)) {
							auto& serverInfo = self->server_and_tss_info[serverId];
							if (ssi.getValue.getEndpoint() != serverInfo->lastKnownInterface.getValue.getEndpoint() ||
							    processClass != serverInfo->lastKnownClass.classType()) {
								Promise<std::pair<StorageServerInterface, ProcessClass>> currentInterfaceChanged =
								    serverInfo->interfaceChanged;
								serverInfo->interfaceChanged =
								    Promise<std::pair<StorageServerInterface, ProcessClass>>();
								serverInfo->onInterfaceChanged =
								    Future<std::pair<StorageServerInterface, ProcessClass>>(
								        serverInfo->interfaceChanged.getFuture());
								currentInterfaceChanged.send(std::make_pair(ssi, processClass));
							}
						} else if (!self->recruitingIds.count(ssi.id())) {
							self->addServer(ssi,
							                processClass,
							                self->serverTrackerErrorOut,
							                tr.getReadVersion().get(),
							                ddEnabledState);
							if (!ssi.isTss()) {
								self->doBuildTeams = true;
							}
						}
					}

					tr = Transaction(self->cx);
					checkSignal = delay(SERVER_KNOBS->SERVER_LIST_DELAY, TaskPriority::DataDistributionLaunch);
				}
				when(waitNext(serverRemoved)) {
					if (isFetchingResults) {
						tr = Transaction(self->cx);
						serverListAndProcessClasses = getServerListAndProcessClasses(&tr);
					}
				}
			}
		} catch (Error& e) {
			wait(tr.onError(e));
			serverListAndProcessClasses = Never();
			isFetchingResults = false;
			checkSignal = Void();
		}
	}
}

ACTOR Future<Void> waitHealthyZoneChange(DDTeamCollection* self) {
	state ReadYourWritesTransaction tr(self->cx);
	loop {
		try {
			tr.setOption(FDBTransactionOptions::READ_SYSTEM_KEYS);
			tr.setOption(FDBTransactionOptions::LOCK_AWARE);
			Optional<Value> val = wait(tr.get(healthyZoneKey));
			state Future<Void> healthyZoneTimeout = Never();
			if (val.present()) {
				auto p = decodeHealthyZoneValue(val.get());
				if (p.first == ignoreSSFailuresZoneString) {
					// healthyZone is now overloaded for DD diabling purpose, which does not timeout
					TraceEvent("DataDistributionDisabledForStorageServerFailuresStart", self->distributorId);
					healthyZoneTimeout = Never();
				} else if (p.second > tr.getReadVersion().get()) {
					double timeoutSeconds =
					    (p.second - tr.getReadVersion().get()) / (double)SERVER_KNOBS->VERSIONS_PER_SECOND;
					healthyZoneTimeout = delay(timeoutSeconds, TaskPriority::DataDistribution);
					if (self->healthyZone.get() != p.first) {
						TraceEvent("MaintenanceZoneStart", self->distributorId)
						    .detail("ZoneID", printable(p.first))
						    .detail("EndVersion", p.second)
						    .detail("Duration", timeoutSeconds);
						self->healthyZone.set(p.first);
					}
				} else if (self->healthyZone.get().present()) {
					// maintenance hits timeout
					TraceEvent("MaintenanceZoneEndTimeout", self->distributorId);
					self->healthyZone.set(Optional<Key>());
				}
			} else if (self->healthyZone.get().present()) {
				// `healthyZone` has been cleared
				if (self->healthyZone.get().get() == ignoreSSFailuresZoneString) {
					TraceEvent("DataDistributionDisabledForStorageServerFailuresEnd", self->distributorId);
				} else {
					TraceEvent("MaintenanceZoneEndManualClear", self->distributorId);
				}
				self->healthyZone.set(Optional<Key>());
			}

			state Future<Void> watchFuture = tr.watch(healthyZoneKey);
			wait(tr.commit());
			wait(watchFuture || healthyZoneTimeout);
			tr.reset();
		} catch (Error& e) {
			wait(tr.onError(e));
		}
	}
}

ACTOR Future<Void> serverMetricsPolling(TCServerInfo* server) {
	state double lastUpdate = now();
	loop {
		wait(updateServerMetrics(server));
		wait(delayUntil(lastUpdate + SERVER_KNOBS->STORAGE_METRICS_POLLING_DELAY +
		                    SERVER_KNOBS->STORAGE_METRICS_RANDOM_DELAY * deterministicRandom()->random01(),
		                TaskPriority::DataDistributionLaunch));
		lastUpdate = now();
	}
}

// Set the server's storeType; Error is catched by the caller
ACTOR Future<Void> keyValueStoreTypeTracker(DDTeamCollection* self, TCServerInfo* server) {
	// Update server's storeType, especially when it was created
	state KeyValueStoreType type =
	    wait(brokenPromiseToNever(server->lastKnownInterface.getKeyValueStoreType.getReplyWithTaskID<KeyValueStoreType>(
	        TaskPriority::DataDistribution)));
	server->storeType = type;

	if (type != self->configuration.storageServerStoreType) {
		if (self->wrongStoreTypeRemover.isReady()) {
			self->wrongStoreTypeRemover = removeWrongStoreType(self);
			self->addActor.send(self->wrongStoreTypeRemover);
		}
	}

	return Never();
}

ACTOR Future<Void> waitForAllDataRemoved(Database cx, UID serverID, Version addedVersion, DDTeamCollection* teams) {
	state Reference<ReadYourWritesTransaction> tr = makeReference<ReadYourWritesTransaction>(cx);
	loop {
		try {
			tr->setOption(FDBTransactionOptions::PRIORITY_SYSTEM_IMMEDIATE);
			tr->setOption(FDBTransactionOptions::ACCESS_SYSTEM_KEYS);
			Version ver = wait(tr->getReadVersion());

			// we cannot remove a server immediately after adding it, because a perfectly timed master recovery could
			// cause us to not store the mutations sent to the short lived storage server.
			if (ver > addedVersion + SERVER_KNOBS->MAX_READ_TRANSACTION_LIFE_VERSIONS) {
				bool canRemove = wait(canRemoveStorageServer(tr, serverID));
				// TraceEvent("WaitForAllDataRemoved")
				//     .detail("Server", serverID)
				//     .detail("CanRemove", canRemove)
				//     .detail("Shards", teams->shardsAffectedByTeamFailure->getNumberOfShards(serverID));
				ASSERT(teams->shardsAffectedByTeamFailure->getNumberOfShards(serverID) >= 0);
				if (canRemove && teams->shardsAffectedByTeamFailure->getNumberOfShards(serverID) == 0) {
					return Void();
				}
			}

			// Wait for any change to the serverKeys for this server
			wait(delay(SERVER_KNOBS->ALL_DATA_REMOVED_DELAY, TaskPriority::DataDistribution));
			tr->reset();
		} catch (Error& e) {
			wait(tr->onError(e));
		}
	}
}

ACTOR Future<Void> storageServerFailureTracker(DDTeamCollection* self,
                                               TCServerInfo* server,
                                               Database cx,
                                               ServerStatus* status,
                                               Version addedVersion) {
	state StorageServerInterface interf = server->lastKnownInterface;
	state int targetTeamNumPerServer =
	    (SERVER_KNOBS->DESIRED_TEAMS_PER_SERVER * (self->configuration.storageTeamSize + 1)) / 2;
	loop {
		state bool inHealthyZone = false; // healthChanged actor will be Never() if this flag is true
		if (self->healthyZone.get().present()) {
			if (interf.locality.zoneId() == self->healthyZone.get()) {
				status->isFailed = false;
				inHealthyZone = true;
			} else if (self->healthyZone.get().get() == ignoreSSFailuresZoneString) {
				// Ignore all SS failures
				status->isFailed = false;
				inHealthyZone = true;
				TraceEvent("SSFailureTracker", self->distributorId)
				    .suppressFor(1.0)
				    .detail("IgnoredFailure", "BeforeChooseWhen")
				    .detail("ServerID", interf.id())
				    .detail("Status", status->toString());
			}
		}

		if (!interf.isTss()) {
			if (self->server_status.get(interf.id()).initialized) {
				bool unhealthy = self->server_status.get(interf.id()).isUnhealthy();
				if (unhealthy && !status->isUnhealthy()) {
					self->unhealthyServers--;
				}
				if (!unhealthy && status->isUnhealthy()) {
					self->unhealthyServers++;
				}
			} else if (status->isUnhealthy()) {
				self->unhealthyServers++;
			}
		}

		self->server_status.set(interf.id(), *status);
		if (status->isFailed) {
			self->restartRecruiting.trigger();
		}

		Future<Void> healthChanged = Never();
		if (status->isFailed) {
			ASSERT(!inHealthyZone);
			healthChanged =
			    IFailureMonitor::failureMonitor().onStateEqual(interf.waitFailure.getEndpoint(), FailureStatus(false));
		} else if (!inHealthyZone) {
			healthChanged = waitFailureClientStrict(interf.waitFailure,
			                                        SERVER_KNOBS->DATA_DISTRIBUTION_FAILURE_REACTION_TIME,
			                                        TaskPriority::DataDistribution);
		}
		choose {
			when(wait(healthChanged)) {
				status->isFailed = !status->isFailed;
				if (!status->isFailed && !server->lastKnownInterface.isTss() &&
				    (server->teams.size() < targetTeamNumPerServer || self->lastBuildTeamsFailed)) {
					self->doBuildTeams = true;
				}
				if (status->isFailed && self->healthyZone.get().present()) {
					if (self->healthyZone.get().get() == ignoreSSFailuresZoneString) {
						// Ignore the failed storage server
						TraceEvent("SSFailureTracker", self->distributorId)
						    .detail("IgnoredFailure", "InsideChooseWhen")
						    .detail("ServerID", interf.id())
						    .detail("Status", status->toString());
						status->isFailed = false;
					} else if (self->clearHealthyZoneFuture.isReady()) {
						self->clearHealthyZoneFuture = clearHealthyZone(self->cx);
						TraceEvent("MaintenanceZoneCleared", self->distributorId);
						self->healthyZone.set(Optional<Key>());
					}
				}

				// TraceEvent("StatusMapChange", self->distributorId)
				//     .detail("ServerID", interf.id())
				//     .detail("Status", status->toString())
				//     .detail("Available",
				//             IFailureMonitor::failureMonitor().getState(interf.waitFailure.getEndpoint()).isAvailable());
			}
			when(wait(status->isUnhealthy() ? waitForAllDataRemoved(cx, interf.id(), addedVersion, self) : Never())) {
				break;
			}
			when(wait(self->healthyZone.onChange())) {}
		}
	}

	return Void(); // Don't ignore failures
}

// Check the status of a storage server.
// Apply all requirements to the server and mark it as excluded if it fails to satisfies these requirements
ACTOR Future<Void> storageServerTracker(
    DDTeamCollection* self,
    Database cx,
    TCServerInfo* server, // This actor is owned by this TCServerInfo, point to server_info[id]
    Promise<Void> errorOut,
    Version addedVersion,
    const DDEnabledState* ddEnabledState,
    bool isTss) {

	state Future<Void> failureTracker;
	state ServerStatus status(false, false, server->lastKnownInterface.locality);
	state bool lastIsUnhealthy = false;
	state Future<Void> metricsTracker = serverMetricsPolling(server);

	state Future<std::pair<StorageServerInterface, ProcessClass>> interfaceChanged = server->onInterfaceChanged;

	state Future<Void> storeTypeTracker = (isTss) ? Never() : keyValueStoreTypeTracker(self, server);
	state bool hasWrongDC = !isCorrectDC(self, server);
	state bool hasInvalidLocality =
	    !self->isValidLocality(self->configuration.storagePolicy, server->lastKnownInterface.locality);
	state int targetTeamNumPerServer =
	    (SERVER_KNOBS->DESIRED_TEAMS_PER_SERVER * (self->configuration.storageTeamSize + 1)) / 2;

	try {
		loop {
			status.isUndesired = !self->disableFailingLaggingServers.get() && server->ssVersionTooFarBehind.get();
			status.isWrongConfiguration = false;
			hasWrongDC = !isCorrectDC(self, server);
			hasInvalidLocality =
			    !self->isValidLocality(self->configuration.storagePolicy, server->lastKnownInterface.locality);

			// If there is any other server on this exact NetworkAddress, this server is undesired and will eventually
			// be eliminated. This samAddress checking must be redo whenever the server's state (e.g., storeType,
			// dcLocation, interface) is changed.
			state std::vector<Future<Void>> otherChanges;
			std::vector<Promise<Void>> wakeUpTrackers;
			for (const auto& i : self->server_and_tss_info) {
				if (i.second.getPtr() != server &&
				    i.second->lastKnownInterface.address() == server->lastKnownInterface.address()) {
					auto& statusInfo = self->server_status.get(i.first);
					TraceEvent("SameAddress", self->distributorId)
					    .detail("Failed", statusInfo.isFailed)
					    .detail("Undesired", statusInfo.isUndesired)
					    .detail("Server", server->id)
					    .detail("OtherServer", i.second->id)
					    .detail("Address", server->lastKnownInterface.address())
					    .detail("NumShards", self->shardsAffectedByTeamFailure->getNumberOfShards(server->id))
					    .detail("OtherNumShards", self->shardsAffectedByTeamFailure->getNumberOfShards(i.second->id))
					    .detail("OtherHealthy", !self->server_status.get(i.second->id).isUnhealthy());
					// wait for the server's ip to be changed
					otherChanges.push_back(self->server_status.onChange(i.second->id));
					if (!self->server_status.get(i.second->id).isUnhealthy()) {
						if (self->shardsAffectedByTeamFailure->getNumberOfShards(i.second->id) >=
						    self->shardsAffectedByTeamFailure->getNumberOfShards(server->id)) {
							TraceEvent(SevWarn, "UndesiredStorageServer", self->distributorId)
							    .detail("Server", server->id)
							    .detail("Address", server->lastKnownInterface.address())
							    .detail("OtherServer", i.second->id)
							    .detail("NumShards", self->shardsAffectedByTeamFailure->getNumberOfShards(server->id))
							    .detail("OtherNumShards",
							            self->shardsAffectedByTeamFailure->getNumberOfShards(i.second->id));

							status.isUndesired = true;
						} else
							wakeUpTrackers.push_back(i.second->wakeUpTracker);
					}
				}
			}

			for (auto& p : wakeUpTrackers) {
				if (!p.isSet())
					p.send(Void());
			}

			if (server->lastKnownClass.machineClassFitness(ProcessClass::Storage) > ProcessClass::UnsetFit) {
				// NOTE: Should not use self->healthyTeamCount > 0 in if statement, which will cause status bouncing
				// between healthy and unhealthy and result in OOM (See PR#2228).

				if (self->optimalTeamCount > 0) {
					TraceEvent(SevWarn, "UndesiredStorageServer", self->distributorId)
					    .detail("Server", server->id)
					    .detail("OptimalTeamCount", self->optimalTeamCount)
					    .detail("Fitness", server->lastKnownClass.machineClassFitness(ProcessClass::Storage));
					status.isUndesired = true;
				}
				otherChanges.push_back(self->zeroOptimalTeams.onChange());
			}

			// If this storage server has the wrong key-value store type, then mark it undesired so it will be replaced
			// with a server having the correct type
			if (hasWrongDC || hasInvalidLocality) {
				TraceEvent(SevWarn, "UndesiredDCOrLocality", self->distributorId)
				    .detail("Server", server->id)
				    .detail("WrongDC", hasWrongDC)
				    .detail("InvalidLocality", hasInvalidLocality);
				status.isUndesired = true;
				status.isWrongConfiguration = true;
			}
			if (server->wrongStoreTypeToRemove.get()) {
				TraceEvent(SevWarn, "WrongStoreTypeToRemove", self->distributorId)
				    .detail("Server", server->id)
				    .detail("StoreType", "?");
				status.isUndesired = true;
				status.isWrongConfiguration = true;
			}

			// If the storage server is in the excluded servers list, it is undesired
			NetworkAddress a = server->lastKnownInterface.address();
			AddressExclusion worstAddr(a.ip, a.port);
			DDTeamCollection::Status worstStatus = self->excludedServers.get(worstAddr);
			otherChanges.push_back(self->excludedServers.onChange(worstAddr));

			for (int i = 0; i < 3; i++) {
				if (i > 0 && !server->lastKnownInterface.secondaryAddress().present()) {
					break;
				}
				AddressExclusion testAddr;
				if (i == 0)
					testAddr = AddressExclusion(a.ip);
				else if (i == 1)
					testAddr = AddressExclusion(server->lastKnownInterface.secondaryAddress().get().ip,
					                            server->lastKnownInterface.secondaryAddress().get().port);
				else if (i == 2)
					testAddr = AddressExclusion(server->lastKnownInterface.secondaryAddress().get().ip);
				DDTeamCollection::Status testStatus = self->excludedServers.get(testAddr);
				if (testStatus > worstStatus) {
					worstStatus = testStatus;
					worstAddr = testAddr;
				}
				otherChanges.push_back(self->excludedServers.onChange(testAddr));
			}

			if (worstStatus != DDTeamCollection::Status::NONE) {
				TraceEvent(SevWarn, "UndesiredStorageServer", self->distributorId)
				    .detail("Server", server->id)
				    .detail("Excluded", worstAddr.toString());
				status.isUndesired = true;
				status.isWrongConfiguration = true;

				if (worstStatus == DDTeamCollection::Status::WIGGLING && !isTss) {
					status.isWiggling = true;
					TraceEvent("PerpetualWigglingStorageServer", self->distributorId)
					    .detail("Server", server->id)
					    .detail("Address", worstAddr.toString());
				} else if (worstStatus == DDTeamCollection::Status::FAILED && !isTss) {
					TraceEvent(SevWarn, "FailedServerRemoveKeys", self->distributorId)
					    .detail("Server", server->id)
					    .detail("Excluded", worstAddr.toString());
					wait(delay(0.0)); // Do not throw an error while still inside trackExcludedServers
					while (!ddEnabledState->isDDEnabled()) {
						wait(delay(1.0));
					}
					if (self->removeFailedServer.canBeSet()) {
						self->removeFailedServer.send(server->id);
					}
					throw movekeys_conflict();
				}
			}

			failureTracker = storageServerFailureTracker(self, server, cx, &status, addedVersion);
			// We need to recruit new storage servers if the key value store type has changed
			if (hasWrongDC || hasInvalidLocality || server->wrongStoreTypeToRemove.get()) {
				self->restartRecruiting.trigger();
			}

			if (lastIsUnhealthy && !status.isUnhealthy() && !isTss &&
			    (server->teams.size() < targetTeamNumPerServer || self->lastBuildTeamsFailed)) {
				self->doBuildTeams = true;
				self->restartTeamBuilder.trigger(); // This does not trigger building teams if there exist healthy teams
			}
			lastIsUnhealthy = status.isUnhealthy();

			state bool recordTeamCollectionInfo = false;
			choose {
				when(wait(failureTracker || server->onTSSPairRemoved || server->killTss.getFuture())) {
					// The server is failed AND all data has been removed from it, so permanently remove it.
					TraceEvent("StatusMapChange", self->distributorId)
					    .detail("ServerID", server->id)
					    .detail("Status", "Removing");

					if (server->updated.canBeSet()) {
						server->updated.send(Void());
					}

					// Remove server from FF/serverList
					wait(removeStorageServer(
					    cx, server->id, server->lastKnownInterface.tssPairID, self->lock, ddEnabledState));

					TraceEvent("StatusMapChange", self->distributorId)
					    .detail("ServerID", server->id)
					    .detail("Status", "Removed");
					// Sets removeSignal (alerting dataDistributionTeamCollection to remove the storage server from its
					// own data structures)
					server->removed.send(Void());
					if (isTss) {
						self->removedTSS.send(server->id);
					} else {
						self->removedServers.send(server->id);
					}
					return Void();
				}
				when(std::pair<StorageServerInterface, ProcessClass> newInterface = wait(interfaceChanged)) {
					bool restartRecruiting = newInterface.first.waitFailure.getEndpoint().getPrimaryAddress() !=
					                         server->lastKnownInterface.waitFailure.getEndpoint().getPrimaryAddress();
					bool localityChanged = server->lastKnownInterface.locality != newInterface.first.locality;
					bool machineLocalityChanged = server->lastKnownInterface.locality.zoneId().get() !=
					                              newInterface.first.locality.zoneId().get();
					TraceEvent("StorageServerInterfaceChanged", self->distributorId)
					    .detail("ServerID", server->id)
					    .detail("NewWaitFailureToken", newInterface.first.waitFailure.getEndpoint().token)
					    .detail("OldWaitFailureToken", server->lastKnownInterface.waitFailure.getEndpoint().token)
					    .detail("LocalityChanged", localityChanged)
					    .detail("MachineLocalityChanged", machineLocalityChanged);

					server->lastKnownInterface = newInterface.first;
					server->lastKnownClass = newInterface.second;
					if (localityChanged && !isTss) {
						TEST(true); // Server locality changed

						// The locality change of a server will affect machine teams related to the server if
						// the server's machine locality is changed
						if (machineLocalityChanged) {
							// First handle the impact on the machine of the server on the old locality
							Reference<TCMachineInfo> machine = server->machine;
							ASSERT(machine->serversOnMachine.size() >= 1);
							if (machine->serversOnMachine.size() == 1) {
								// When server is the last server on the machine,
								// remove the machine and the related machine team
								self->removeMachine(machine);
								server->machine = Reference<TCMachineInfo>();
							} else {
								// we remove the server from the machine, and
								// update locality entry for the machine and the global machineLocalityMap
								int serverIndex = -1;
								for (int i = 0; i < machine->serversOnMachine.size(); ++i) {
									if (machine->serversOnMachine[i].getPtr() == server) {
										// NOTE: now the machine's locality is wrong. Need update it whenever uses it.
										serverIndex = i;
										machine->serversOnMachine[i] = machine->serversOnMachine.back();
										machine->serversOnMachine.pop_back();
										break; // Invariant: server only appear on the machine once
									}
								}
								ASSERT(serverIndex != -1);
								// NOTE: we do not update the machine's locality map even when
								// its representative server is changed.
							}

							// Second handle the impact on the destination machine where the server's new locality is;
							// If the destination machine is new, create one; otherwise, add server to an existing one
							// Update server's machine reference to the destination machine
							Reference<TCMachineInfo> destMachine =
							    self->checkAndCreateMachine(self->server_info[server->id]);
							ASSERT(destMachine.isValid());
						}

						// Ensure the server's server team belong to a machine team, and
						// Get the newBadTeams due to the locality change
						vector<Reference<TCTeamInfo>> newBadTeams;
						for (auto& serverTeam : server->teams) {
							if (!self->satisfiesPolicy(serverTeam->getServers())) {
								newBadTeams.push_back(serverTeam);
								continue;
							}
							if (machineLocalityChanged) {
								Reference<TCMachineTeamInfo> machineTeam = self->checkAndCreateMachineTeam(serverTeam);
								ASSERT(machineTeam.isValid());
								serverTeam->machineTeam = machineTeam;
							}
						}

						server->inDesiredDC =
						    (self->includedDCs.empty() ||
						     std::find(self->includedDCs.begin(),
						               self->includedDCs.end(),
						               server->lastKnownInterface.locality.dcId()) != self->includedDCs.end());
						self->resetLocalitySet();

						bool addedNewBadTeam = false;
						for (auto it : newBadTeams) {
							if (self->removeTeam(it)) {
								self->addTeam(it->getServers(), true);
								addedNewBadTeam = true;
							}
						}
						if (addedNewBadTeam && self->badTeamRemover.isReady()) {
							TEST(true); // Server locality change created bad teams
							self->doBuildTeams = true;
							self->badTeamRemover = removeBadTeams(self);
							self->addActor.send(self->badTeamRemover);
							// The team number changes, so we need to update the team number info
							// self->traceTeamCollectionInfo();
							recordTeamCollectionInfo = true;
						}
						// The locality change of the server will invalid the server's old teams,
						// so we need to rebuild teams for the server
						self->doBuildTeams = true;
					}

					interfaceChanged = server->onInterfaceChanged;
					// Old failureTracker for the old interface will be actorCancelled since the handler of the old
					// actor now points to the new failure monitor actor.
					status = ServerStatus(status.isFailed, status.isUndesired, server->lastKnownInterface.locality);

					// self->traceTeamCollectionInfo();
					recordTeamCollectionInfo = true;
					// Restart the storeTracker for the new interface. This will cancel the previous
					// keyValueStoreTypeTracker
					storeTypeTracker = (isTss) ? Never() : keyValueStoreTypeTracker(self, server);
					hasWrongDC = !isCorrectDC(self, server);
					hasInvalidLocality =
					    !self->isValidLocality(self->configuration.storagePolicy, server->lastKnownInterface.locality);
					self->restartTeamBuilder.trigger();

					if (restartRecruiting)
						self->restartRecruiting.trigger();
				}
				when(wait(otherChanges.empty() ? Never() : quorum(otherChanges, 1))) {
					TraceEvent("SameAddressChangedStatus", self->distributorId).detail("ServerID", server->id);
				}
				when(wait(server->wrongStoreTypeToRemove.onChange())) {
					TraceEvent("UndesiredStorageServerTriggered", self->distributorId)
					    .detail("Server", server->id)
					    .detail("StoreType", server->storeType)
					    .detail("ConfigStoreType", self->configuration.storageServerStoreType)
					    .detail("WrongStoreTypeRemoved", server->wrongStoreTypeToRemove.get());
				}
				when(wait(server->wakeUpTracker.getFuture())) { server->wakeUpTracker = Promise<Void>(); }
				when(wait(storeTypeTracker)) {}
				when(wait(server->ssVersionTooFarBehind.onChange())) {}
				when(wait(self->disableFailingLaggingServers.onChange())) {}
			}

			if (recordTeamCollectionInfo) {
				self->traceTeamCollectionInfo();
			}
		}
	} catch (Error& e) {
		state Error err = e;
		TraceEvent("StorageServerTrackerCancelled", self->distributorId)
		    .suppressFor(1.0)
		    .detail("Primary", self->primary)
		    .detail("Server", server->id)
		    .error(e, /*includeCancelled*/ true);
		if (e.code() != error_code_actor_cancelled && errorOut.canBeSet()) {
			errorOut.sendError(e);
			wait(delay(0)); // Check for cancellation, since errorOut.sendError(e) could delete self
		}
		throw err;
	}
}

// Monitor whether or not storage servers are being recruited.  If so, then a database cannot be considered quiet
ACTOR Future<Void> monitorStorageServerRecruitment(DDTeamCollection* self) {
	state bool recruiting = false;
	state bool lastIsTss = false;
	TraceEvent("StorageServerRecruitment", self->distributorId)
	    .detail("State", "Idle")
	    .trackLatest("StorageServerRecruitment_" + self->distributorId.toString());
	loop {
		if (!recruiting) {
			while (self->recruitingStream.get() == 0) {
				wait(self->recruitingStream.onChange());
			}
			TraceEvent("StorageServerRecruitment", self->distributorId)
			    .detail("State", "Recruiting")
			    .detail("IsTSS", self->isTssRecruiting ? "True" : "False")
			    .trackLatest("StorageServerRecruitment_" + self->distributorId.toString());
			recruiting = true;
			lastIsTss = self->isTssRecruiting;
		} else {
			loop {
				choose {
					when(wait(self->recruitingStream.onChange())) {
						if (lastIsTss != self->isTssRecruiting) {
							TraceEvent("StorageServerRecruitment", self->distributorId)
							    .detail("State", "Recruiting")
							    .detail("IsTSS", self->isTssRecruiting ? "True" : "False")
							    .trackLatest("StorageServerRecruitment_" + self->distributorId.toString());
							lastIsTss = self->isTssRecruiting;
						}
					}
					when(wait(self->recruitingStream.get() == 0
					              ? delay(SERVER_KNOBS->RECRUITMENT_IDLE_DELAY, TaskPriority::DataDistribution)
					              : Future<Void>(Never()))) {
						break;
					}
				}
			}
			TraceEvent("StorageServerRecruitment", self->distributorId)
			    .detail("State", "Idle")
			    .trackLatest("StorageServerRecruitment_" + self->distributorId.toString());
			recruiting = false;
		}
	}
}

ACTOR Future<Void> checkAndRemoveInvalidLocalityAddr(DDTeamCollection* self) {
	state double start = now();
	state bool hasCorrectedLocality = false;

	loop {
		try {
			wait(delay(SERVER_KNOBS->DD_CHECK_INVALID_LOCALITY_DELAY, TaskPriority::DataDistribution));

			// Because worker's processId can be changed when its locality is changed, we cannot watch on the old
			// processId; This actor is inactive most time, so iterating all workers incurs little performance overhead.
			state vector<ProcessData> workers = wait(getWorkers(self->cx));
			state std::set<AddressExclusion> existingAddrs;
			for (int i = 0; i < workers.size(); i++) {
				const ProcessData& workerData = workers[i];
				AddressExclusion addr(workerData.address.ip, workerData.address.port);
				existingAddrs.insert(addr);
				if (self->invalidLocalityAddr.count(addr) &&
				    self->isValidLocality(self->configuration.storagePolicy, workerData.locality)) {
					// The locality info on the addr has been corrected
					self->invalidLocalityAddr.erase(addr);
					hasCorrectedLocality = true;
					TraceEvent("InvalidLocalityCorrected").detail("Addr", addr.toString());
				}
			}

			wait(yield(TaskPriority::DataDistribution));

			// In case system operator permanently excludes workers on the address with invalid locality
			for (auto addr = self->invalidLocalityAddr.begin(); addr != self->invalidLocalityAddr.end();) {
				if (!existingAddrs.count(*addr)) {
					// The address no longer has a worker
					addr = self->invalidLocalityAddr.erase(addr);
					hasCorrectedLocality = true;
					TraceEvent("InvalidLocalityNoLongerExists").detail("Addr", addr->toString());
				} else {
					++addr;
				}
			}

			if (hasCorrectedLocality) {
				// Recruit on address who locality has been corrected
				self->restartRecruiting.trigger();
				hasCorrectedLocality = false;
			}

			if (self->invalidLocalityAddr.empty()) {
				break;
			}

			if (now() - start > 300) { // Report warning if invalid locality is not corrected within 300 seconds
				// The incorrect locality info has not been properly corrected in a reasonable time
				TraceEvent(SevWarn, "PersistentInvalidLocality").detail("Addresses", self->invalidLocalityAddr.size());
				start = now();
			}
		} catch (Error& e) {
			TraceEvent("CheckAndRemoveInvalidLocalityAddrRetry", self->distributorId).detail("Error", e.what());
		}
	}

	return Void();
}

int numExistingSSOnAddr(DDTeamCollection* self, const AddressExclusion& addr) {
	int numExistingSS = 0;
	for (auto& server : self->server_and_tss_info) {
		const NetworkAddress& netAddr = server.second->lastKnownInterface.stableAddress();
		AddressExclusion usedAddr(netAddr.ip, netAddr.port);
		if (usedAddr == addr) {
			++numExistingSS;
		}
	}

	return numExistingSS;
}

// All state that represents an ongoing tss pair recruitment
struct TSSPairState : ReferenceCounted<TSSPairState>, NonCopyable {
	Promise<Optional<std::pair<UID, Version>>>
	    ssPairInfo; // if set, for ss to pass its id to tss pair once it is successfully recruited
	Promise<bool> tssPairDone; // if set, for tss to pass ss that it was successfully recruited
	Promise<Void> complete;

	Optional<Key> dcId; // dc
	Optional<Key> dataHallId; // data hall

	bool active;

	TSSPairState() : active(false) {}

	TSSPairState(const LocalityData& locality)
	  : active(true), dcId(locality.dcId()), dataHallId(locality.dataHallId()) {}

	bool inDataZone(const LocalityData& locality) {
		return locality.dcId() == dcId && locality.dataHallId() == dataHallId;
	}

	void cancel() {
		// only cancel if both haven't been set, otherwise one half of pair could think it was successful but the other
		// half would think it failed
		if (active && ssPairInfo.canBeSet() && tssPairDone.canBeSet()) {
			ssPairInfo.send(Optional<std::pair<UID, Version>>());
			// callback of ssPairInfo could have cancelled tssPairDone already, so double check before cancelling
			if (tssPairDone.canBeSet()) {
				tssPairDone.send(false);
			}
			if (complete.canBeSet()) {
				complete.send(Void());
			}
		}
	}

	bool tssRecruitSuccess() {
		if (active && tssPairDone.canBeSet()) {
			tssPairDone.send(true);
			return true;
		}
		return false;
	}

	bool tssRecruitFailed() {
		if (active && tssPairDone.canBeSet()) {
			tssPairDone.send(false);
			return true;
		}
		return false;
	}

	bool ssRecruitSuccess(std::pair<UID, Version> ssInfo) {
		if (active && ssPairInfo.canBeSet()) {
			ssPairInfo.send(Optional<std::pair<UID, Version>>(ssInfo));
			return true;
		}
		return false;
	}

	bool ssRecruitFailed() {
		if (active && ssPairInfo.canBeSet()) {
			ssPairInfo.send(Optional<std::pair<UID, Version>>());
			return true;
		}
		return false;
	}

	bool markComplete() {
		if (active && complete.canBeSet()) {
			complete.send(Void());
			return true;
		}
		return false;
	}

	Future<Optional<std::pair<UID, Version>>> waitOnSS() { return ssPairInfo.getFuture(); }

	Future<bool> waitOnTSS() { return tssPairDone.getFuture(); }

	Future<Void> waitComplete() { return complete.getFuture(); }
};

ACTOR Future<Void> initializeStorage(DDTeamCollection* self,
                                     RecruitStorageReply candidateWorker,
                                     const DDEnabledState* ddEnabledState,
                                     bool recruitTss,
                                     Reference<TSSPairState> tssState) {
	// SOMEDAY: Cluster controller waits for availability, retry quickly if a server's Locality changes
	self->recruitingStream.set(self->recruitingStream.get() + 1);

	const NetworkAddress& netAddr = candidateWorker.worker.stableAddress();
	AddressExclusion workerAddr(netAddr.ip, netAddr.port);
	if (numExistingSSOnAddr(self, workerAddr) <= 2 &&
	    self->recruitingLocalities.find(candidateWorker.worker.stableAddress()) == self->recruitingLocalities.end()) {
		// Only allow at most 2 storage servers on an address, because
		// too many storage server on the same address (i.e., process) can cause OOM.
		// Ask the candidateWorker to initialize a SS only if the worker does not have a pending request
		state UID interfaceId = deterministicRandom()->randomUniqueID();

		state InitializeStorageRequest isr;
		isr.storeType =
		    recruitTss ? self->configuration.testingStorageServerStoreType : self->configuration.storageServerStoreType;
		isr.seedTag = invalidTag;
		isr.reqId = deterministicRandom()->randomUniqueID();
		isr.interfaceId = interfaceId;

		self->recruitingIds.insert(interfaceId);
		self->recruitingLocalities.insert(candidateWorker.worker.stableAddress());

		// if tss, wait for pair ss to finish and add its id to isr. If pair fails, don't recruit tss
		state bool doRecruit = true;
		if (recruitTss) {
			TraceEvent("TSS_Recruit", self->distributorId)
			    .detail("TSSID", interfaceId)
			    .detail("Stage", "TSSWaitingPair")
			    .detail("Addr", candidateWorker.worker.address())
			    .detail("Locality", candidateWorker.worker.locality.toString());

			Optional<std::pair<UID, Version>> ssPairInfoResult = wait(tssState->waitOnSS());
			if (ssPairInfoResult.present()) {
				isr.tssPairIDAndVersion = ssPairInfoResult.get();

				TraceEvent("TSS_Recruit", self->distributorId)
				    .detail("SSID", ssPairInfoResult.get().first)
				    .detail("TSSID", interfaceId)
				    .detail("Stage", "TSSWaitingPair")
				    .detail("Addr", candidateWorker.worker.address())
				    .detail("Version", ssPairInfoResult.get().second)
				    .detail("Locality", candidateWorker.worker.locality.toString());
			} else {
				doRecruit = false;

				TraceEvent(SevWarnAlways, "TSS_RecruitError", self->distributorId)
				    .detail("TSSID", interfaceId)
				    .detail("Reason", "SS recruitment failed for some reason")
				    .detail("Addr", candidateWorker.worker.address())
				    .detail("Locality", candidateWorker.worker.locality.toString());
			}
		}

		TraceEvent("DDRecruiting")
		    .detail("Primary", self->primary)
		    .detail("State", "Sending request to worker")
		    .detail("WorkerID", candidateWorker.worker.id())
		    .detail("WorkerLocality", candidateWorker.worker.locality.toString())
		    .detail("Interf", interfaceId)
		    .detail("Addr", candidateWorker.worker.address())
		    .detail("TSS", recruitTss ? "true" : "false")
		    .detail("RecruitingStream", self->recruitingStream.get());

		Future<ErrorOr<InitializeStorageReply>> fRecruit =
		    doRecruit ? candidateWorker.worker.storage.tryGetReply(isr, TaskPriority::DataDistribution)
		              : Future<ErrorOr<InitializeStorageReply>>(ErrorOr<InitializeStorageReply>(recruitment_failed()));

		state ErrorOr<InitializeStorageReply> newServer = wait(fRecruit);

		if (doRecruit && newServer.isError()) {
			TraceEvent(SevWarn, "DDRecruitmentError").error(newServer.getError());
			if (!newServer.isError(error_code_recruitment_failed) &&
			    !newServer.isError(error_code_request_maybe_delivered))
				throw newServer.getError();
			wait(delay(SERVER_KNOBS->STORAGE_RECRUITMENT_DELAY, TaskPriority::DataDistribution));
		}

		if (!recruitTss && newServer.present() &&
		    tssState->ssRecruitSuccess(std::pair(interfaceId, newServer.get().addedVersion))) {
			// SS has a tss pair. send it this id, but try to wait for add server until tss is recruited

			TraceEvent("TSS_Recruit", self->distributorId)
			    .detail("SSID", interfaceId)
			    .detail("Stage", "SSSignaling")
			    .detail("Addr", candidateWorker.worker.address())
			    .detail("Locality", candidateWorker.worker.locality.toString());

			// wait for timeout, but eventually move on if no TSS pair recruited
			Optional<bool> tssSuccessful = wait(timeout(tssState->waitOnTSS(), SERVER_KNOBS->TSS_RECRUITMENT_TIMEOUT));

			if (tssSuccessful.present() && tssSuccessful.get()) {
				TraceEvent("TSS_Recruit", self->distributorId)
				    .detail("SSID", interfaceId)
				    .detail("Stage", "SSGotPair")
				    .detail("Addr", candidateWorker.worker.address())
				    .detail("Locality", candidateWorker.worker.locality.toString());
			} else {
				TraceEvent(SevWarn, "TSS_RecruitError", self->distributorId)
				    .detail("SSID", interfaceId)
				    .detail("Reason",
				            tssSuccessful.present() ? "TSS recruitment failed for some reason"
				                                    : "TSS recruitment timed out")
				    .detail("Addr", candidateWorker.worker.address())
				    .detail("Locality", candidateWorker.worker.locality.toString());
			}
		}

		self->recruitingIds.erase(interfaceId);
		self->recruitingLocalities.erase(candidateWorker.worker.stableAddress());

		TraceEvent("DDRecruiting")
		    .detail("Primary", self->primary)
		    .detail("State", "Finished request")
		    .detail("WorkerID", candidateWorker.worker.id())
		    .detail("WorkerLocality", candidateWorker.worker.locality.toString())
		    .detail("Interf", interfaceId)
		    .detail("Addr", candidateWorker.worker.address())
		    .detail("RecruitingStream", self->recruitingStream.get());

		if (newServer.present()) {
			UID id = newServer.get().interf.id();
			if (!self->server_and_tss_info.count(id)) {
				if (!recruitTss || tssState->tssRecruitSuccess()) {
					self->addServer(newServer.get().interf,
					                candidateWorker.processClass,
					                self->serverTrackerErrorOut,
					                newServer.get().addedVersion,
					                ddEnabledState);
					// signal all done after adding tss to tracking info
					tssState->markComplete();
				}
			} else {
				TraceEvent(SevWarn, "DDRecruitmentError")
				    .detail("Reason", "Server ID already recruited")
				    .detail("ServerID", id);
			}
			if (!recruitTss) {
				self->doBuildTeams = true;
			}
		}
	}

	// SS and/or TSS recruitment failed at this point, update tssState
	if (recruitTss && tssState->tssRecruitFailed()) {
		tssState->markComplete();
		TEST(true); // TSS recruitment failed for some reason
	}
	if (!recruitTss && tssState->ssRecruitFailed()) {
		TEST(true); // SS with pair TSS recruitment failed for some reason
	}

	self->recruitingStream.set(self->recruitingStream.get() - 1);
	self->restartRecruiting.trigger();

	return Void();
}

ACTOR Future<Void> storageRecruiter(DDTeamCollection* self,
                                    Reference<AsyncVar<struct ServerDBInfo>> db,
                                    const DDEnabledState* ddEnabledState) {
	state Future<RecruitStorageReply> fCandidateWorker;
	state RecruitStorageRequest lastRequest;
	state bool hasHealthyTeam;
	state std::map<AddressExclusion, int> numSSPerAddr;

	// tss-specific recruitment state
	state int32_t targetTSSInDC = 0;
	state int32_t tssToRecruit = 0;
	state int inProgressTSSCount = 0;
	state PromiseStream<Future<Void>> addTSSInProgress;
	state Future<Void> inProgressTSS =
	    actorCollection(addTSSInProgress.getFuture(), &inProgressTSSCount, nullptr, nullptr, nullptr);
	state Reference<TSSPairState> tssState = makeReference<TSSPairState>();
	state Future<Void> checkTss = self->initialFailureReactionDelay;
	state bool pendingTSSCheck = false;

	TraceEvent(SevDebug, "TSS_RecruitUpdated", self->distributorId).detail("Count", tssToRecruit);

	loop {
		try {
			// Divide TSS evenly in each DC if there are multiple
			// TODO would it be better to put all of them in primary DC?
			targetTSSInDC = self->configuration.desiredTSSCount;
			if (self->configuration.usableRegions > 1) {
				targetTSSInDC /= self->configuration.usableRegions;
				if (self->primary) {
					// put extras in primary DC if it's uneven
					targetTSSInDC += (self->configuration.desiredTSSCount % self->configuration.usableRegions);
				}
			}
			int newTssToRecruit = targetTSSInDC - self->tss_info_by_pair.size() - inProgressTSSCount;
			if (newTssToRecruit != tssToRecruit) {
				TraceEvent("TSS_RecruitUpdated", self->distributorId).detail("Count", newTssToRecruit);
				tssToRecruit = newTssToRecruit;

				// if we need to get rid of some TSS processes, signal to either cancel recruitment or kill existing TSS
				// processes
				if (!pendingTSSCheck && (tssToRecruit < 0 || self->zeroHealthyTeams->get()) &&
				    (self->isTssRecruiting || (self->zeroHealthyTeams->get() && self->tss_info_by_pair.size() > 0))) {
					checkTss = self->initialFailureReactionDelay;
				}
			}
			numSSPerAddr.clear();
			hasHealthyTeam = (self->healthyTeamCount != 0);
			RecruitStorageRequest rsr;
			std::set<AddressExclusion> exclusions;
			for (auto s = self->server_and_tss_info.begin(); s != self->server_and_tss_info.end(); ++s) {
				auto serverStatus = self->server_status.get(s->second->lastKnownInterface.id());
				if (serverStatus.excludeOnRecruit()) {
					TraceEvent(SevDebug, "DDRecruitExcl1")
					    .detail("Primary", self->primary)
					    .detail("Excluding", s->second->lastKnownInterface.address());
					auto addr = s->second->lastKnownInterface.stableAddress();
					AddressExclusion addrExcl(addr.ip, addr.port);
					exclusions.insert(addrExcl);
					numSSPerAddr[addrExcl]++; // increase from 0
				}
			}
			for (auto addr : self->recruitingLocalities) {
				exclusions.insert(AddressExclusion(addr.ip, addr.port));
			}

			auto excl = self->excludedServers.getKeys();
			for (const auto& s : excl) {
				if (self->excludedServers.get(s) != DDTeamCollection::Status::NONE) {
					TraceEvent(SevDebug, "DDRecruitExcl2")
					    .detail("Primary", self->primary)
					    .detail("Excluding", s.toString());
					exclusions.insert(s);
				}
			}

			// Exclude workers that have invalid locality
			for (auto& addr : self->invalidLocalityAddr) {
				TraceEvent(SevDebug, "DDRecruitExclInvalidAddr").detail("Excluding", addr.toString());
				exclusions.insert(addr);
			}

			rsr.criticalRecruitment = !hasHealthyTeam;
			for (auto it : exclusions) {
				rsr.excludeAddresses.push_back(it);
			}

			rsr.includeDCs = self->includedDCs;

			TraceEvent(rsr.criticalRecruitment ? SevWarn : SevInfo, "DDRecruiting")
			    .detail("Primary", self->primary)
			    .detail("State", "Sending request to CC")
			    .detail("Exclusions", rsr.excludeAddresses.size())
			    .detail("Critical", rsr.criticalRecruitment)
			    .detail("IncludedDCsSize", rsr.includeDCs.size());

			if (rsr.criticalRecruitment) {
				TraceEvent(SevWarn, "DDRecruitingEmergency", self->distributorId).detail("Primary", self->primary);
			}

			if (!fCandidateWorker.isValid() || fCandidateWorker.isReady() ||
			    rsr.excludeAddresses != lastRequest.excludeAddresses ||
			    rsr.criticalRecruitment != lastRequest.criticalRecruitment) {
				lastRequest = rsr;
				fCandidateWorker = brokenPromiseToNever(
				    db->get().clusterInterface.recruitStorage.getReply(rsr, TaskPriority::DataDistribution));
			}

			choose {
				when(RecruitStorageReply candidateWorker = wait(fCandidateWorker)) {
					AddressExclusion candidateSSAddr(candidateWorker.worker.stableAddress().ip,
					                                 candidateWorker.worker.stableAddress().port);
					int numExistingSS = numSSPerAddr[candidateSSAddr];
					if (numExistingSS >= 2) {
						TraceEvent(SevWarnAlways, "StorageRecruiterTooManySSOnSameAddr", self->distributorId)
						    .detail("Primary", self->primary)
						    .detail("Addr", candidateSSAddr.toString())
						    .detail("NumExistingSS", numExistingSS);
					}

					if (hasHealthyTeam && !tssState->active && tssToRecruit > 0) {
						TraceEvent("TSS_Recruit", self->distributorId)
						    .detail("Stage", "HoldTSS")
						    .detail("Addr", candidateSSAddr.toString())
						    .detail("Locality", candidateWorker.worker.locality.toString());

						TEST(true); // Starting TSS recruitment
						self->isTssRecruiting = true;
						tssState = makeReference<TSSPairState>(candidateWorker.worker.locality);

						addTSSInProgress.send(tssState->waitComplete());
						self->addActor.send(initializeStorage(self, candidateWorker, ddEnabledState, true, tssState));
						checkTss = self->initialFailureReactionDelay;
					} else {
						if (tssState->active && tssState->inDataZone(candidateWorker.worker.locality)) {
							TEST(true); // TSS recruits pair in same dc/datahall
							self->isTssRecruiting = false;
							TraceEvent("TSS_Recruit", self->distributorId)
							    .detail("Stage", "PairSS")
							    .detail("Addr", candidateSSAddr.toString())
							    .detail("Locality", candidateWorker.worker.locality.toString());
							self->addActor.send(
							    initializeStorage(self, candidateWorker, ddEnabledState, false, tssState));
							// successfully started recruitment of pair, reset tss recruitment state
							tssState = makeReference<TSSPairState>();
						} else {
							TEST(tssState->active); // TSS recruitment skipped potential pair because it's in a
							                        // different dc/datahall
							self->addActor.send(initializeStorage(
							    self, candidateWorker, ddEnabledState, false, makeReference<TSSPairState>()));
						}
					}
				}
				when(wait(db->onChange())) { // SOMEDAY: only if clusterInterface changes?
					fCandidateWorker = Future<RecruitStorageReply>();
				}
				when(wait(self->zeroHealthyTeams->onChange())) {
					if (!pendingTSSCheck && self->zeroHealthyTeams->get() &&
					    (self->isTssRecruiting || self->tss_info_by_pair.size() > 0)) {
						checkTss = self->initialFailureReactionDelay;
					}
				}
				when(wait(checkTss)) {
					bool cancelTss = self->isTssRecruiting && (tssToRecruit < 0 || self->zeroHealthyTeams->get());
					// Can't kill more tss' than we have. Kill 1 if zero healthy teams, otherwise kill enough to get
					// back to the desired amount
					int tssToKill = std::min((int)self->tss_info_by_pair.size(),
					                         std::max(-tssToRecruit, self->zeroHealthyTeams->get() ? 1 : 0));
					if (cancelTss) {
						TEST(tssToRecruit < 0); // tss recruitment cancelled due to too many TSS
						TEST(self->zeroHealthyTeams->get()); // tss recruitment cancelled due zero healthy teams

						TraceEvent(SevWarn, "TSS_RecruitCancelled", self->distributorId)
						    .detail("Reason", tssToRecruit <= 0 ? "TooMany" : "ZeroHealthyTeams");
						tssState->cancel();
						tssState = makeReference<TSSPairState>();
						self->isTssRecruiting = false;

						pendingTSSCheck = true;
						checkTss = delay(SERVER_KNOBS->TSS_DD_CHECK_INTERVAL);
					} else if (tssToKill > 0) {
						auto itr = self->tss_info_by_pair.begin();
						for (int i = 0; i < tssToKill; i++, itr++) {
							UID tssId = itr->second->id;
							StorageServerInterface tssi = itr->second->lastKnownInterface;

							if (self->shouldHandleServer(tssi) && self->server_and_tss_info.count(tssId)) {
								Promise<Void> killPromise = itr->second->killTss;
								if (killPromise.canBeSet()) {
									TEST(tssToRecruit < 0); // Killing TSS due to too many TSS
									TEST(self->zeroHealthyTeams->get()); // Killing TSS due zero healthy teams
									TraceEvent(SevWarn, "TSS_DDKill", self->distributorId)
									    .detail("TSSID", tssId)
									    .detail("Reason",
									            self->zeroHealthyTeams->get() ? "ZeroHealthyTeams" : "TooMany");
									killPromise.send(Void());
								}
							}
						}
						// If we're killing a TSS because of zero healthy teams, wait a bit to give the replacing SS a
						// change to join teams and stuff before killing another TSS
						pendingTSSCheck = true;
						checkTss = delay(SERVER_KNOBS->TSS_DD_CHECK_INTERVAL);
					} else if (self->isTssRecruiting) {
						// check again later in case we need to cancel recruitment
						pendingTSSCheck = true;
						checkTss = delay(SERVER_KNOBS->TSS_DD_CHECK_INTERVAL);
						// FIXME: better way to do this than timer?
					} else {
						pendingTSSCheck = false;
						checkTss = Never();
					}
				}
				when(wait(self->restartRecruiting.onTrigger())) {}
			}
			wait(delay(FLOW_KNOBS->PREVENT_FAST_SPIN_DELAY, TaskPriority::DataDistribution));
		} catch (Error& e) {
			if (e.code() != error_code_timed_out) {
				throw;
			}
			TEST(true); // Storage recruitment timed out
		}
	}
}

ACTOR Future<Void> updateReplicasKey(DDTeamCollection* self, Optional<Key> dcId) {
	std::vector<Future<Void>> serverUpdates;

	for (auto& it : self->server_info) {
		serverUpdates.push_back(it.second->updated.getFuture());
	}

	wait(self->initialFailureReactionDelay && waitForAll(serverUpdates));
	wait(waitUntilHealthy(self));
	TraceEvent("DDUpdatingReplicas", self->distributorId)
	    .detail("Primary", self->primary)
	    .detail("DcId", dcId)
	    .detail("Replicas", self->configuration.storageTeamSize);
	state Transaction tr(self->cx);
	loop {
		try {
			Optional<Value> val = wait(tr.get(datacenterReplicasKeyFor(dcId)));
			state int oldReplicas = val.present() ? decodeDatacenterReplicasValue(val.get()) : 0;
			if (oldReplicas == self->configuration.storageTeamSize) {
				TraceEvent("DDUpdatedAlready", self->distributorId)
				    .detail("Primary", self->primary)
				    .detail("DcId", dcId)
				    .detail("Replicas", self->configuration.storageTeamSize);
				return Void();
			}
			if (oldReplicas < self->configuration.storageTeamSize) {
				tr.set(rebootWhenDurableKey, StringRef());
			}
			tr.set(datacenterReplicasKeyFor(dcId), datacenterReplicasValue(self->configuration.storageTeamSize));
			wait(tr.commit());
			TraceEvent("DDUpdatedReplicas", self->distributorId)
			    .detail("Primary", self->primary)
			    .detail("DcId", dcId)
			    .detail("Replicas", self->configuration.storageTeamSize)
			    .detail("OldReplicas", oldReplicas);
			return Void();
		} catch (Error& e) {
			wait(tr.onError(e));
		}
	}
}

ACTOR Future<Void> serverGetTeamRequests(TeamCollectionInterface tci, DDTeamCollection* self) {
	loop {
		GetTeamRequest req = waitNext(tci.getTeam.getFuture());
		self->addActor.send(self->getTeam(self, req));
	}
}

ACTOR Future<Void> remoteRecovered(Reference<AsyncVar<struct ServerDBInfo>> db) {
	TraceEvent("DDTrackerStarting");
	while (db->get().recoveryState < RecoveryState::ALL_LOGS_RECRUITED) {
		TraceEvent("DDTrackerStarting").detail("RecoveryState", (int)db->get().recoveryState);
		wait(db->onChange());
	}
	return Void();
}

ACTOR Future<Void> monitorHealthyTeams(DDTeamCollection* self) {
	TraceEvent("DDMonitorHealthyTeamsStart").detail("ZeroHealthyTeams", self->zeroHealthyTeams->get());
	loop choose {
		when(wait(self->zeroHealthyTeams->get()
		              ? delay(SERVER_KNOBS->DD_ZERO_HEALTHY_TEAM_DELAY, TaskPriority::DataDistribution)
		              : Never())) {
			self->doBuildTeams = true;
			wait(DDTeamCollection::checkBuildTeams(self));
		}
		when(wait(self->zeroHealthyTeams->onChange())) {}
	}
}

// Keep track of servers and teams -- serves requests for getRandomTeam
ACTOR Future<Void> dataDistributionTeamCollection(Reference<DDTeamCollection> teamCollection,
                                                  Reference<InitialDataDistribution> initData,
                                                  TeamCollectionInterface tci,
                                                  Reference<AsyncVar<struct ServerDBInfo>> db,
                                                  const DDEnabledState* ddEnabledState) {
	state DDTeamCollection* self = teamCollection.getPtr();
	state Future<Void> loggingTrigger = Void();
	state PromiseStream<Void> serverRemoved;
	state Future<Void> error = actorCollection(self->addActor.getFuture());

	try {
		wait(DDTeamCollection::init(self, initData, ddEnabledState));
		initData = Reference<InitialDataDistribution>();
		self->addActor.send(serverGetTeamRequests(tci, self));

		TraceEvent("DDTeamCollectionBegin", self->distributorId).detail("Primary", self->primary);
		wait(self->readyToStart || error);
		TraceEvent("DDTeamCollectionReadyToStart", self->distributorId).detail("Primary", self->primary);

		// removeBadTeams() does not always run. We may need to restart the actor when needed.
		// So we need the badTeamRemover variable to check if the actor is ready.
		if (self->badTeamRemover.isReady()) {
			self->badTeamRemover = removeBadTeams(self);
			self->addActor.send(self->badTeamRemover);
		}

		self->addActor.send(machineTeamRemover(self));
		self->addActor.send(serverTeamRemover(self));

		if (self->wrongStoreTypeRemover.isReady()) {
			self->wrongStoreTypeRemover = removeWrongStoreType(self);
			self->addActor.send(self->wrongStoreTypeRemover);
		}

		self->traceTeamCollectionInfo();

		if (self->includedDCs.size()) {
			// start this actor before any potential recruitments can happen
			self->addActor.send(updateReplicasKey(self, self->includedDCs[0]));
		}

		// The following actors (e.g. storageRecruiter) do not need to be assigned to a variable because
		// they are always running.
		self->addActor.send(storageRecruiter(self, db, ddEnabledState));
		self->addActor.send(monitorStorageServerRecruitment(self));
		self->addActor.send(waitServerListChange(self, serverRemoved.getFuture(), ddEnabledState));
		self->addActor.send(trackExcludedServers(self));
		self->addActor.send(monitorHealthyTeams(self));
		self->addActor.send(waitHealthyZoneChange(self));
		self->addActor.send(monitorPerpetualStorageWiggle(self, ddEnabledState));

		// SOMEDAY: Monitor FF/serverList for (new) servers that aren't in allServers and add or remove them

		loop choose {
			when(UID removedServer = waitNext(self->removedServers.getFuture())) {
				TEST(true); // Storage server removed from database
				self->removeServer(removedServer);
				serverRemoved.send(Void());

				self->restartRecruiting.trigger();
			}
			when(UID removedTSS = waitNext(self->removedTSS.getFuture())) {
				TEST(true); // TSS removed from database
				self->removeTSS(removedTSS);
				serverRemoved.send(Void());

				self->restartRecruiting.trigger();
			}
			when(wait(self->zeroHealthyTeams->onChange())) {
				if (self->zeroHealthyTeams->get()) {
					self->restartRecruiting.trigger();
					self->noHealthyTeams();
				}
			}
			when(wait(loggingTrigger)) {
				int highestPriority = 0;
				for (auto it : self->priority_teams) {
					if (it.second > 0) {
						highestPriority = std::max(highestPriority, it.first);
					}
				}

				TraceEvent("TotalDataInFlight", self->distributorId)
				    .detail("Primary", self->primary)
				    .detail("TotalBytes", self->getDebugTotalDataInFlight())
				    .detail("UnhealthyServers", self->unhealthyServers)
				    .detail("ServerCount", self->server_info.size())
				    .detail("StorageTeamSize", self->configuration.storageTeamSize)
				    .detail("HighestPriority", highestPriority)
				    .trackLatest(self->primary ? "TotalDataInFlight" : "TotalDataInFlightRemote");
				loggingTrigger = delay(SERVER_KNOBS->DATA_DISTRIBUTION_LOGGING_INTERVAL, TaskPriority::FlushTrace);
			}
			when(wait(self->serverTrackerErrorOut.getFuture())) {} // Propagate errors from storageServerTracker
			when(wait(error)) {}
		}
	} catch (Error& e) {
		if (e.code() != error_code_movekeys_conflict)
			TraceEvent(SevError, "DataDistributionTeamCollectionError", self->distributorId).error(e);
		throw e;
	}
}

ACTOR Future<Void> waitForDataDistributionEnabled(Database cx, const DDEnabledState* ddEnabledState) {
	state Transaction tr(cx);
	loop {
		wait(delay(SERVER_KNOBS->DD_ENABLED_CHECK_DELAY, TaskPriority::DataDistribution));

		try {
			Optional<Value> mode = wait(tr.get(dataDistributionModeKey));
			if (!mode.present() && ddEnabledState->isDDEnabled()) {
				TraceEvent("WaitForDDEnabledSucceeded");
				return Void();
			}
			if (mode.present()) {
				BinaryReader rd(mode.get(), Unversioned());
				int m;
				rd >> m;
				TraceEvent(SevDebug, "WaitForDDEnabled")
				    .detail("Mode", m)
				    .detail("IsDDEnabled", ddEnabledState->isDDEnabled());
				if (m && ddEnabledState->isDDEnabled()) {
					TraceEvent("WaitForDDEnabledSucceeded");
					return Void();
				}
			}

			tr.reset();
		} catch (Error& e) {
			wait(tr.onError(e));
		}
	}
}

ACTOR Future<bool> isDataDistributionEnabled(Database cx, const DDEnabledState* ddEnabledState) {
	state Transaction tr(cx);
	loop {
		try {
			Optional<Value> mode = wait(tr.get(dataDistributionModeKey));
			if (!mode.present() && ddEnabledState->isDDEnabled())
				return true;
			if (mode.present()) {
				BinaryReader rd(mode.get(), Unversioned());
				int m;
				rd >> m;
				if (m && ddEnabledState->isDDEnabled()) {
					TraceEvent(SevDebug, "IsDDEnabledSucceeded")
					    .detail("Mode", m)
					    .detail("IsDDEnabled", ddEnabledState->isDDEnabled());
					return true;
				}
			}
			// SOMEDAY: Write a wrapper in MoveKeys.actor.h
			Optional<Value> readVal = wait(tr.get(moveKeysLockOwnerKey));
			UID currentOwner =
			    readVal.present() ? BinaryReader::fromStringRef<UID>(readVal.get(), Unversioned()) : UID();
			if (ddEnabledState->isDDEnabled() && (currentOwner != dataDistributionModeLock)) {
				TraceEvent(SevDebug, "IsDDEnabledSucceeded")
				    .detail("CurrentOwner", currentOwner)
				    .detail("DDModeLock", dataDistributionModeLock)
				    .detail("IsDDEnabled", ddEnabledState->isDDEnabled());
				return true;
			}
			TraceEvent(SevDebug, "IsDDEnabledFailed")
			    .detail("CurrentOwner", currentOwner)
			    .detail("DDModeLock", dataDistributionModeLock)
			    .detail("IsDDEnabled", ddEnabledState->isDDEnabled());
			return false;
		} catch (Error& e) {
			wait(tr.onError(e));
		}
	}
}

// Ensures that the serverKeys key space is properly coalesced
// This method is only used for testing and is not implemented in a manner that is safe for large databases
ACTOR Future<Void> debugCheckCoalescing(Database cx) {
	state Transaction tr(cx);
	loop {
		try {
			state RangeResult serverList = wait(tr.getRange(serverListKeys, CLIENT_KNOBS->TOO_MANY));
			ASSERT(!serverList.more && serverList.size() < CLIENT_KNOBS->TOO_MANY);

			state int i;
			for (i = 0; i < serverList.size(); i++) {
				state UID id = decodeServerListValue(serverList[i].value).id();
				RangeResult ranges = wait(krmGetRanges(&tr, serverKeysPrefixFor(id), allKeys));
				ASSERT(ranges.end()[-1].key == allKeys.end);

				for (int j = 0; j < ranges.size() - 2; j++)
					if (ranges[j].value == ranges[j + 1].value)
						TraceEvent(SevError, "UncoalescedValues", id)
						    .detail("Key1", ranges[j].key)
						    .detail("Key2", ranges[j + 1].key)
						    .detail("Value", ranges[j].value);
			}

			TraceEvent("DoneCheckingCoalescing");
			return Void();
		} catch (Error& e) {
			wait(tr.onError(e));
		}
	}
}

static std::set<int> const& normalDDQueueErrors() {
	static std::set<int> s;
	if (s.empty()) {
		s.insert(error_code_movekeys_conflict);
		s.insert(error_code_broken_promise);
	}
	return s;
}

ACTOR Future<Void> pollMoveKeysLock(Database cx, MoveKeysLock lock, const DDEnabledState* ddEnabledState) {
	loop {
		wait(delay(SERVER_KNOBS->MOVEKEYS_LOCK_POLLING_DELAY));
		state Transaction tr(cx);
		loop {
			try {
				wait(checkMoveKeysLockReadOnly(&tr, lock, ddEnabledState));
				break;
			} catch (Error& e) {
				wait(tr.onError(e));
			}
		}
	}
}

struct DataDistributorData : NonCopyable, ReferenceCounted<DataDistributorData> {
	Reference<AsyncVar<struct ServerDBInfo>> dbInfo;
	UID ddId;
	PromiseStream<Future<Void>> addActor;
	DDTeamCollection* teamCollection;

	DataDistributorData(Reference<AsyncVar<ServerDBInfo>> const& db, UID id)
	  : dbInfo(db), ddId(id), teamCollection(nullptr) {}
};

ACTOR Future<Void> monitorBatchLimitedTime(Reference<AsyncVar<ServerDBInfo>> db, double* lastLimited) {
	loop {
		wait(delay(SERVER_KNOBS->METRIC_UPDATE_RATE));

		state Reference<GrvProxyInfo> grvProxies(new GrvProxyInfo(db->get().client.grvProxies, false));

		choose {
			when(wait(db->onChange())) {}
			when(GetHealthMetricsReply reply =
			         wait(grvProxies->size() ? basicLoadBalance(grvProxies,
			                                                    &GrvProxyInterface::getHealthMetrics,
			                                                    GetHealthMetricsRequest(false))
			                                 : Never())) {
				if (reply.healthMetrics.batchLimited) {
					*lastLimited = now();
				}
			}
		}
	}
}

// Runs the data distribution algorithm for FDB, including the DD Queue, DD tracker, and DD team collection
ACTOR Future<Void> dataDistribution(Reference<DataDistributorData> self,
                                    PromiseStream<GetMetricsListRequest> getShardMetricsList,
                                    const DDEnabledState* ddEnabledState) {
	state double lastLimited = 0;
	self->addActor.send(monitorBatchLimitedTime(self->dbInfo, &lastLimited));

	state Database cx = openDBOnServer(self->dbInfo, TaskPriority::DataDistributionLaunch, true, true);
	cx->locationCacheSize = SERVER_KNOBS->DD_LOCATION_CACHE_SIZE;

	// cx->setOption( FDBDatabaseOptions::LOCATION_CACHE_SIZE, StringRef((uint8_t*)
	// &SERVER_KNOBS->DD_LOCATION_CACHE_SIZE, 8) ); ASSERT( cx->locationCacheSize ==
	// SERVER_KNOBS->DD_LOCATION_CACHE_SIZE
	// );

	// wait(debugCheckCoalescing(cx));
	state std::vector<Optional<Key>> primaryDcId;
	state std::vector<Optional<Key>> remoteDcIds;
	state DatabaseConfiguration configuration;
	state Reference<InitialDataDistribution> initData;
	state MoveKeysLock lock;
	state Reference<DDTeamCollection> primaryTeamCollection;
	state Reference<DDTeamCollection> remoteTeamCollection;
	state bool trackerCancelled;
	loop {
		trackerCancelled = false;

		// Stored outside of data distribution tracker to avoid slow tasks
		// when tracker is cancelled
		state KeyRangeMap<ShardTrackedData> shards;
		state Promise<UID> removeFailedServer;
		try {
			loop {
				TraceEvent("DDInitTakingMoveKeysLock", self->ddId);
				MoveKeysLock lock_ = wait(takeMoveKeysLock(cx, self->ddId));
				lock = lock_;
				TraceEvent("DDInitTookMoveKeysLock", self->ddId);

				DatabaseConfiguration configuration_ = wait(getDatabaseConfiguration(cx));
				configuration = configuration_;
				primaryDcId.clear();
				remoteDcIds.clear();
				const std::vector<RegionInfo>& regions = configuration.regions;
				if (configuration.regions.size() > 0) {
					primaryDcId.push_back(regions[0].dcId);
				}
				if (configuration.regions.size() > 1) {
					remoteDcIds.push_back(regions[1].dcId);
				}

				TraceEvent("DDInitGotConfiguration", self->ddId).detail("Conf", configuration.toString());

				state Transaction tr(cx);
				loop {
					try {
						tr.setOption(FDBTransactionOptions::ACCESS_SYSTEM_KEYS);
						tr.setOption(FDBTransactionOptions::PRIORITY_SYSTEM_IMMEDIATE);

						RangeResult replicaKeys = wait(tr.getRange(datacenterReplicasKeys, CLIENT_KNOBS->TOO_MANY));

						for (auto& kv : replicaKeys) {
							auto dcId = decodeDatacenterReplicasKey(kv.key);
							auto replicas = decodeDatacenterReplicasValue(kv.value);
							if ((primaryDcId.size() && primaryDcId[0] == dcId) ||
							    (remoteDcIds.size() && remoteDcIds[0] == dcId && configuration.usableRegions > 1)) {
								if (replicas > configuration.storageTeamSize) {
									tr.set(kv.key, datacenterReplicasValue(configuration.storageTeamSize));
								}
							} else {
								tr.clear(kv.key);
							}
						}

						wait(tr.commit());
						break;
					} catch (Error& e) {
						wait(tr.onError(e));
					}
				}

				TraceEvent("DDInitUpdatedReplicaKeys", self->ddId);
				Reference<InitialDataDistribution> initData_ = wait(getInitialDataDistribution(
				    cx,
				    self->ddId,
				    lock,
				    configuration.usableRegions > 1 ? remoteDcIds : std::vector<Optional<Key>>(),
				    ddEnabledState));
				initData = initData_;
				if (initData->shards.size() > 1) {
					TraceEvent("DDInitGotInitialDD", self->ddId)
					    .detail("B", initData->shards.end()[-2].key)
					    .detail("E", initData->shards.end()[-1].key)
					    .detail("Src", describe(initData->shards.end()[-2].primarySrc))
					    .detail("Dest", describe(initData->shards.end()[-2].primaryDest))
					    .trackLatest("InitialDD");
				} else {
					TraceEvent("DDInitGotInitialDD", self->ddId)
					    .detail("B", "")
					    .detail("E", "")
					    .detail("Src", "[no items]")
					    .detail("Dest", "[no items]")
					    .trackLatest("InitialDD");
				}

				if (initData->mode && ddEnabledState->isDDEnabled()) {
					// mode may be set true by system operator using fdbcli and isDDEnabled() set to true
					break;
				}
				TraceEvent("DataDistributionDisabled", self->ddId);

				TraceEvent("MovingData", self->ddId)
				    .detail("InFlight", 0)
				    .detail("InQueue", 0)
				    .detail("AverageShardSize", -1)
				    .detail("UnhealthyRelocations", 0)
				    .detail("HighestPriority", 0)
				    .detail("BytesWritten", 0)
				    .detail("PriorityRecoverMove", 0)
				    .detail("PriorityRebalanceUnderutilizedTeam", 0)
				    .detail("PriorityRebalannceOverutilizedTeam", 0)
				    .detail("PriorityTeamHealthy", 0)
				    .detail("PriorityTeamContainsUndesiredServer", 0)
				    .detail("PriorityTeamRedundant", 0)
				    .detail("PriorityMergeShard", 0)
				    .detail("PriorityTeamUnhealthy", 0)
				    .detail("PriorityTeam2Left", 0)
				    .detail("PriorityTeam1Left", 0)
				    .detail("PriorityTeam0Left", 0)
				    .detail("PrioritySplitShard", 0)
				    .trackLatest("MovingData");

				TraceEvent("TotalDataInFlight", self->ddId)
				    .detail("Primary", true)
				    .detail("TotalBytes", 0)
				    .detail("UnhealthyServers", 0)
				    .detail("HighestPriority", 0)
				    .trackLatest("TotalDataInFlight");
				TraceEvent("TotalDataInFlight", self->ddId)
				    .detail("Primary", false)
				    .detail("TotalBytes", 0)
				    .detail("UnhealthyServers", 0)
				    .detail("HighestPriority", configuration.usableRegions > 1 ? 0 : -1)
				    .trackLatest("TotalDataInFlightRemote");

				wait(waitForDataDistributionEnabled(cx, ddEnabledState));
				TraceEvent("DataDistributionEnabled");
			}

			// When/If this assertion fails, Evan owes Ben a pat on the back for his foresight
			ASSERT(configuration.storageTeamSize > 0);

			state PromiseStream<RelocateShard> output;
			state PromiseStream<RelocateShard> input;
			state PromiseStream<Promise<int64_t>> getAverageShardBytes;
			state PromiseStream<Promise<int>> getUnhealthyRelocationCount;
			state PromiseStream<GetMetricsRequest> getShardMetrics;
			state Reference<AsyncVar<bool>> processingUnhealthy(new AsyncVar<bool>(false));
			state Promise<Void> readyToStart;
			state Reference<ShardsAffectedByTeamFailure> shardsAffectedByTeamFailure(new ShardsAffectedByTeamFailure);

			state int shard = 0;
			for (; shard < initData->shards.size() - 1; shard++) {
				KeyRangeRef keys = KeyRangeRef(initData->shards[shard].key, initData->shards[shard + 1].key);
				shardsAffectedByTeamFailure->defineShard(keys);
				std::vector<ShardsAffectedByTeamFailure::Team> teams;
				teams.push_back(ShardsAffectedByTeamFailure::Team(initData->shards[shard].primarySrc, true));
				if (configuration.usableRegions > 1) {
					teams.push_back(ShardsAffectedByTeamFailure::Team(initData->shards[shard].remoteSrc, false));
				}
				if (g_network->isSimulated()) {
					TraceEvent("DDInitShard")
					    .detail("Keys", keys)
					    .detail("PrimarySrc", describe(initData->shards[shard].primarySrc))
					    .detail("RemoteSrc", describe(initData->shards[shard].remoteSrc))
					    .detail("PrimaryDest", describe(initData->shards[shard].primaryDest))
					    .detail("RemoteDest", describe(initData->shards[shard].remoteDest));
				}

				shardsAffectedByTeamFailure->moveShard(keys, teams);
				if (initData->shards[shard].hasDest) {
					// This shard is already in flight.  Ideally we should use dest in ShardsAffectedByTeamFailure and
					// generate a dataDistributionRelocator directly in DataDistributionQueue to track it, but it's
					// easier to just (with low priority) schedule it for movement.
					bool unhealthy = initData->shards[shard].primarySrc.size() != configuration.storageTeamSize;
					if (!unhealthy && configuration.usableRegions > 1) {
						unhealthy = initData->shards[shard].remoteSrc.size() != configuration.storageTeamSize;
					}
					output.send(RelocateShard(
					    keys, unhealthy ? SERVER_KNOBS->PRIORITY_TEAM_UNHEALTHY : SERVER_KNOBS->PRIORITY_RECOVER_MOVE));
				}
				wait(yield(TaskPriority::DataDistribution));
			}

			vector<TeamCollectionInterface> tcis;

			Reference<AsyncVar<bool>> anyZeroHealthyTeams;
			vector<Reference<AsyncVar<bool>>> zeroHealthyTeams;
			tcis.push_back(TeamCollectionInterface());
			zeroHealthyTeams.push_back(makeReference<AsyncVar<bool>>(true));
			int storageTeamSize = configuration.storageTeamSize;

			vector<Future<Void>> actors;
			if (configuration.usableRegions > 1) {
				tcis.push_back(TeamCollectionInterface());
				storageTeamSize = 2 * configuration.storageTeamSize;

				zeroHealthyTeams.push_back(makeReference<AsyncVar<bool>>(true));
				anyZeroHealthyTeams = makeReference<AsyncVar<bool>>(true);
				actors.push_back(anyTrue(zeroHealthyTeams, anyZeroHealthyTeams));
			} else {
				anyZeroHealthyTeams = zeroHealthyTeams[0];
			}

			actors.push_back(pollMoveKeysLock(cx, lock, ddEnabledState));
			actors.push_back(reportErrorsExcept(dataDistributionTracker(initData,
			                                                            cx,
			                                                            output,
			                                                            shardsAffectedByTeamFailure,
			                                                            getShardMetrics,
			                                                            getShardMetricsList,
			                                                            getAverageShardBytes.getFuture(),
			                                                            readyToStart,
			                                                            anyZeroHealthyTeams,
			                                                            self->ddId,
			                                                            &shards,
			                                                            &trackerCancelled),
			                                    "DDTracker",
			                                    self->ddId,
			                                    &normalDDQueueErrors()));
			actors.push_back(reportErrorsExcept(dataDistributionQueue(cx,
			                                                          output,
			                                                          input.getFuture(),
			                                                          getShardMetrics,
			                                                          processingUnhealthy,
			                                                          tcis,
			                                                          shardsAffectedByTeamFailure,
			                                                          lock,
			                                                          getAverageShardBytes,
			                                                          getUnhealthyRelocationCount,
			                                                          self->ddId,
			                                                          storageTeamSize,
			                                                          configuration.storageTeamSize,
			                                                          &lastLimited,
			                                                          ddEnabledState),
			                                    "DDQueue",
			                                    self->ddId,
			                                    &normalDDQueueErrors()));

			vector<DDTeamCollection*> teamCollectionsPtrs;
			primaryTeamCollection = makeReference<DDTeamCollection>(
			    cx,
			    self->ddId,
			    lock,
			    output,
			    shardsAffectedByTeamFailure,
			    configuration,
			    primaryDcId,
			    configuration.usableRegions > 1 ? remoteDcIds : std::vector<Optional<Key>>(),
			    readyToStart.getFuture(),
			    zeroHealthyTeams[0],
			    true,
			    processingUnhealthy,
			    getShardMetrics,
			    removeFailedServer,
			    getUnhealthyRelocationCount);
			teamCollectionsPtrs.push_back(primaryTeamCollection.getPtr());
			if (configuration.usableRegions > 1) {
				remoteTeamCollection =
				    makeReference<DDTeamCollection>(cx,
				                                    self->ddId,
				                                    lock,
				                                    output,
				                                    shardsAffectedByTeamFailure,
				                                    configuration,
				                                    remoteDcIds,
				                                    Optional<std::vector<Optional<Key>>>(),
				                                    readyToStart.getFuture() && remoteRecovered(self->dbInfo),
				                                    zeroHealthyTeams[1],
				                                    false,
				                                    processingUnhealthy,
				                                    getShardMetrics,
				                                    removeFailedServer,
				                                    getUnhealthyRelocationCount);
				teamCollectionsPtrs.push_back(remoteTeamCollection.getPtr());
				remoteTeamCollection->teamCollections = teamCollectionsPtrs;
				actors.push_back(
				    reportErrorsExcept(dataDistributionTeamCollection(
				                           remoteTeamCollection, initData, tcis[1], self->dbInfo, ddEnabledState),
				                       "DDTeamCollectionSecondary",
				                       self->ddId,
				                       &normalDDQueueErrors()));
				actors.push_back(printSnapshotTeamsInfo(remoteTeamCollection));
			}
			primaryTeamCollection->teamCollections = teamCollectionsPtrs;
			self->teamCollection = primaryTeamCollection.getPtr();
			actors.push_back(reportErrorsExcept(
			    dataDistributionTeamCollection(primaryTeamCollection, initData, tcis[0], self->dbInfo, ddEnabledState),
			    "DDTeamCollectionPrimary",
			    self->ddId,
			    &normalDDQueueErrors()));

			actors.push_back(printSnapshotTeamsInfo(primaryTeamCollection));
			actors.push_back(yieldPromiseStream(output.getFuture(), input));

			wait(waitForAll(actors));
			return Void();
		} catch (Error& e) {
			trackerCancelled = true;
			state Error err = e;
			TraceEvent("DataDistributorDestroyTeamCollections").error(e);
			self->teamCollection = nullptr;
			primaryTeamCollection = Reference<DDTeamCollection>();
			remoteTeamCollection = Reference<DDTeamCollection>();
			wait(shards.clearAsync());
			TraceEvent("DataDistributorTeamCollectionsDestroyed").error(err);
			if (removeFailedServer.getFuture().isReady() && !removeFailedServer.getFuture().isError()) {
				TraceEvent("RemoveFailedServer", removeFailedServer.getFuture().get()).error(err);
				wait(removeKeysFromFailedServer(cx, removeFailedServer.getFuture().get(), lock, ddEnabledState));
				Optional<UID> tssPairID;
				wait(removeStorageServer(cx, removeFailedServer.getFuture().get(), tssPairID, lock, ddEnabledState));
			} else {
				if (err.code() != error_code_movekeys_conflict) {
					throw err;
				}

				bool ddEnabled = wait(isDataDistributionEnabled(cx, ddEnabledState));
				TraceEvent("DataDistributionMoveKeysConflict").detail("DataDistributionEnabled", ddEnabled).error(err);
				if (ddEnabled) {
					throw err;
				}
			}
		}
	}
}

static std::set<int> const& normalDataDistributorErrors() {
	static std::set<int> s;
	if (s.empty()) {
		s.insert(error_code_worker_removed);
		s.insert(error_code_broken_promise);
		s.insert(error_code_actor_cancelled);
		s.insert(error_code_please_reboot);
		s.insert(error_code_movekeys_conflict);
	}
	return s;
}

ACTOR Future<Void> ddSnapCreateCore(DistributorSnapRequest snapReq, Reference<AsyncVar<struct ServerDBInfo>> db) {
	state Database cx = openDBOnServer(db, TaskPriority::DefaultDelay, true, true);
	state ReadYourWritesTransaction tr(cx);
	loop {
		try {
			tr.setOption(FDBTransactionOptions::ACCESS_SYSTEM_KEYS);
			tr.setOption(FDBTransactionOptions::LOCK_AWARE);
			TraceEvent("SnapDataDistributor_WriteFlagAttempt")
			    .detail("SnapPayload", snapReq.snapPayload)
			    .detail("SnapUID", snapReq.snapUID);
			tr.set(writeRecoveryKey, writeRecoveryKeyTrue);
			wait(tr.commit());
			break;
		} catch (Error& e) {
			TraceEvent("SnapDataDistributor_WriteFlagError").error(e);
			wait(tr.onError(e));
		}
	}
	TraceEvent("SnapDataDistributor_SnapReqEnter")
	    .detail("SnapPayload", snapReq.snapPayload)
	    .detail("SnapUID", snapReq.snapUID);
	try {
		// disable tlog pop on local tlog nodes
		state std::vector<TLogInterface> tlogs = db->get().logSystemConfig.allLocalLogs(false);
		std::vector<Future<Void>> disablePops;
		disablePops.reserve(tlogs.size());
		for (const auto& tlog : tlogs) {
			disablePops.push_back(transformErrors(
			    throwErrorOr(tlog.disablePopRequest.tryGetReply(TLogDisablePopRequest(snapReq.snapUID))),
			    snap_disable_tlog_pop_failed()));
		}
		wait(waitForAll(disablePops));

		TraceEvent("SnapDataDistributor_AfterDisableTLogPop")
		    .detail("SnapPayload", snapReq.snapPayload)
		    .detail("SnapUID", snapReq.snapUID);
		// snap local storage nodes
		std::vector<WorkerInterface> storageWorkers =
		    wait(transformErrors(getStorageWorkers(cx, db, true /* localOnly */), snap_storage_failed()));
		TraceEvent("SnapDataDistributor_GotStorageWorkers")
		    .detail("SnapPayload", snapReq.snapPayload)
		    .detail("SnapUID", snapReq.snapUID);
		std::vector<Future<Void>> storageSnapReqs;
		storageSnapReqs.reserve(storageWorkers.size());
		for (const auto& worker : storageWorkers) {
			storageSnapReqs.push_back(
			    transformErrors(throwErrorOr(worker.workerSnapReq.tryGetReply(WorkerSnapRequest(
			                        snapReq.snapPayload, snapReq.snapUID, LiteralStringRef("storage")))),
			                    snap_storage_failed()));
		}
		wait(waitForAll(storageSnapReqs));

		TraceEvent("SnapDataDistributor_AfterSnapStorage")
		    .detail("SnapPayload", snapReq.snapPayload)
		    .detail("SnapUID", snapReq.snapUID);
		// snap local tlog nodes
		std::vector<Future<Void>> tLogSnapReqs;
		tLogSnapReqs.reserve(tlogs.size());
		for (const auto& tlog : tlogs) {
			tLogSnapReqs.push_back(
			    transformErrors(throwErrorOr(tlog.snapRequest.tryGetReply(
			                        TLogSnapRequest(snapReq.snapPayload, snapReq.snapUID, LiteralStringRef("tlog")))),
			                    snap_tlog_failed()));
		}
		wait(waitForAll(tLogSnapReqs));

		TraceEvent("SnapDataDistributor_AfterTLogStorage")
		    .detail("SnapPayload", snapReq.snapPayload)
		    .detail("SnapUID", snapReq.snapUID);
		// enable tlog pop on local tlog nodes
		std::vector<Future<Void>> enablePops;
		enablePops.reserve(tlogs.size());
		for (const auto& tlog : tlogs) {
			enablePops.push_back(
			    transformErrors(throwErrorOr(tlog.enablePopRequest.tryGetReply(TLogEnablePopRequest(snapReq.snapUID))),
			                    snap_enable_tlog_pop_failed()));
		}
		wait(waitForAll(enablePops));

		TraceEvent("SnapDataDistributor_AfterEnableTLogPops")
		    .detail("SnapPayload", snapReq.snapPayload)
		    .detail("SnapUID", snapReq.snapUID);
		// snap the coordinators
		std::vector<WorkerInterface> coordWorkers = wait(getCoordWorkers(cx, db));
		TraceEvent("SnapDataDistributor_GotCoordWorkers")
		    .detail("SnapPayload", snapReq.snapPayload)
		    .detail("SnapUID", snapReq.snapUID);
		std::vector<Future<Void>> coordSnapReqs;
		coordSnapReqs.reserve(coordWorkers.size());
		for (const auto& worker : coordWorkers) {
			coordSnapReqs.push_back(
			    transformErrors(throwErrorOr(worker.workerSnapReq.tryGetReply(WorkerSnapRequest(
			                        snapReq.snapPayload, snapReq.snapUID, LiteralStringRef("coord")))),
			                    snap_coord_failed()));
		}
		wait(waitForAll(coordSnapReqs));
		TraceEvent("SnapDataDistributor_AfterSnapCoords")
		    .detail("SnapPayload", snapReq.snapPayload)
		    .detail("SnapUID", snapReq.snapUID);
		tr.reset();
		loop {
			try {
				tr.setOption(FDBTransactionOptions::ACCESS_SYSTEM_KEYS);
				tr.setOption(FDBTransactionOptions::LOCK_AWARE);
				TraceEvent("SnapDataDistributor_ClearFlagAttempt")
				    .detail("SnapPayload", snapReq.snapPayload)
				    .detail("SnapUID", snapReq.snapUID);
				tr.clear(writeRecoveryKey);
				wait(tr.commit());
				break;
			} catch (Error& e) {
				TraceEvent("SnapDataDistributor_ClearFlagError").error(e);
				wait(tr.onError(e));
			}
		}
	} catch (Error& err) {
		state Error e = err;
		TraceEvent("SnapDataDistributor_SnapReqExit")
		    .detail("SnapPayload", snapReq.snapPayload)
		    .detail("SnapUID", snapReq.snapUID)
		    .error(e, true /*includeCancelled */);
		if (e.code() == error_code_snap_storage_failed || e.code() == error_code_snap_tlog_failed ||
		    e.code() == error_code_operation_cancelled || e.code() == error_code_snap_disable_tlog_pop_failed) {
			// enable tlog pop on local tlog nodes
			std::vector<TLogInterface> tlogs = db->get().logSystemConfig.allLocalLogs(false);
			try {
				std::vector<Future<Void>> enablePops;
				enablePops.reserve(tlogs.size());
				for (const auto& tlog : tlogs) {
					enablePops.push_back(transformErrors(
					    throwErrorOr(tlog.enablePopRequest.tryGetReply(TLogEnablePopRequest(snapReq.snapUID))),
					    snap_enable_tlog_pop_failed()));
				}
				wait(waitForAll(enablePops));
			} catch (Error& error) {
				TraceEvent(SevDebug, "IgnoreEnableTLogPopFailure");
			}
		}
		throw e;
	}
	return Void();
}

ACTOR Future<Void> ddSnapCreate(DistributorSnapRequest snapReq,
                                Reference<AsyncVar<struct ServerDBInfo>> db,
                                DDEnabledState* ddEnabledState) {
	state Future<Void> dbInfoChange = db->onChange();
	if (!ddEnabledState->setDDEnabled(false, snapReq.snapUID)) {
		// disable DD before doing snapCreate, if previous snap req has already disabled DD then this operation fails
		// here
		TraceEvent("SnapDDSetDDEnabledFailedInMemoryCheck");
		snapReq.reply.sendError(operation_failed());
		return Void();
	}
	double delayTime = g_network->isSimulated() ? 70.0 : SERVER_KNOBS->SNAP_CREATE_MAX_TIMEOUT;
	try {
		choose {
			when(wait(dbInfoChange)) {
				TraceEvent("SnapDDCreateDBInfoChanged")
				    .detail("SnapPayload", snapReq.snapPayload)
				    .detail("SnapUID", snapReq.snapUID);
				snapReq.reply.sendError(snap_with_recovery_unsupported());
			}
			when(wait(ddSnapCreateCore(snapReq, db))) {
				TraceEvent("SnapDDCreateSuccess")
				    .detail("SnapPayload", snapReq.snapPayload)
				    .detail("SnapUID", snapReq.snapUID);
				snapReq.reply.send(Void());
			}
			when(wait(delay(delayTime))) {
				TraceEvent("SnapDDCreateTimedOut")
				    .detail("SnapPayload", snapReq.snapPayload)
				    .detail("SnapUID", snapReq.snapUID);
				snapReq.reply.sendError(timed_out());
			}
		}
	} catch (Error& e) {
		TraceEvent("SnapDDCreateError")
		    .detail("SnapPayload", snapReq.snapPayload)
		    .detail("SnapUID", snapReq.snapUID)
		    .error(e, true /*includeCancelled */);
		if (e.code() != error_code_operation_cancelled) {
			snapReq.reply.sendError(e);
		} else {
			// enable DD should always succeed
			bool success = ddEnabledState->setDDEnabled(true, snapReq.snapUID);
			ASSERT(success);
			throw e;
		}
	}
	// enable DD should always succeed
	bool success = ddEnabledState->setDDEnabled(true, snapReq.snapUID);
	ASSERT(success);
	return Void();
}

ACTOR Future<Void> ddExclusionSafetyCheck(DistributorExclusionSafetyCheckRequest req,
                                          Reference<DataDistributorData> self,
                                          Database cx) {
	TraceEvent("DDExclusionSafetyCheckBegin", self->ddId);
	vector<StorageServerInterface> ssis = wait(getStorageServers(cx));
	DistributorExclusionSafetyCheckReply reply(true);
	if (!self->teamCollection) {
		TraceEvent("DDExclusionSafetyCheckTeamCollectionInvalid", self->ddId);
		reply.safe = false;
		req.reply.send(reply);
		return Void();
	}
	// If there is only 1 team, unsafe to mark failed: team building can get stuck due to lack of servers left
	if (self->teamCollection->teams.size() <= 1) {
		TraceEvent("DDExclusionSafetyCheckNotEnoughTeams", self->ddId);
		reply.safe = false;
		req.reply.send(reply);
		return Void();
	}
	vector<UID> excludeServerIDs;
	// Go through storage server interfaces and translate Address -> server ID (UID)
	for (const AddressExclusion& excl : req.exclusions) {
		for (const auto& ssi : ssis) {
			if (excl.excludes(ssi.address()) ||
			    (ssi.secondaryAddress().present() && excl.excludes(ssi.secondaryAddress().get()))) {
				excludeServerIDs.push_back(ssi.id());
			}
		}
	}
	std::sort(excludeServerIDs.begin(), excludeServerIDs.end());
	for (const auto& team : self->teamCollection->teams) {
		vector<UID> teamServerIDs = team->getServerIDs();
		std::sort(teamServerIDs.begin(), teamServerIDs.end());
		TraceEvent(SevDebug, "DDExclusionSafetyCheck", self->ddId)
		    .detail("Excluding", describe(excludeServerIDs))
		    .detail("Existing", team->getDesc());
		// Find size of set intersection of both vectors and see if the leftover team is valid
		vector<UID> intersectSet(teamServerIDs.size());
		auto it = std::set_intersection(excludeServerIDs.begin(),
		                                excludeServerIDs.end(),
		                                teamServerIDs.begin(),
		                                teamServerIDs.end(),
		                                intersectSet.begin());
		intersectSet.resize(it - intersectSet.begin());
		if (teamServerIDs.size() - intersectSet.size() < SERVER_KNOBS->DD_EXCLUDE_MIN_REPLICAS) {
			reply.safe = false;
			break;
		}
	}
	TraceEvent("DDExclusionSafetyCheckFinish", self->ddId);
	req.reply.send(reply);
	return Void();
}

ACTOR Future<Void> waitFailCacheServer(Database* db, StorageServerInterface ssi) {
	state Transaction tr(*db);
	state Key key = storageCacheServerKey(ssi.id());
	wait(waitFailureClient(ssi.waitFailure));
	loop {
		tr.setOption(FDBTransactionOptions::ACCESS_SYSTEM_KEYS);
		try {
			tr.addReadConflictRange(storageCacheServerKeys);
			tr.clear(key);
			wait(tr.commit());
			break;
		} catch (Error& e) {
			wait(tr.onError(e));
		}
	}
	return Void();
}

ACTOR Future<Void> cacheServerWatcher(Database* db) {
	state Transaction tr(*db);
	state ActorCollection actors(false);
	state std::set<UID> knownCaches;
	loop {
		tr.setOption(FDBTransactionOptions::ACCESS_SYSTEM_KEYS);
		try {
			RangeResult range = wait(tr.getRange(storageCacheServerKeys, CLIENT_KNOBS->TOO_MANY));
			ASSERT(!range.more);
			std::set<UID> caches;
			for (auto& kv : range) {
				UID id;
				BinaryReader reader{ kv.key.removePrefix(storageCacheServersPrefix), Unversioned() };
				reader >> id;
				caches.insert(id);
				if (knownCaches.find(id) == knownCaches.end()) {
					StorageServerInterface ssi;
					BinaryReader reader{ kv.value, IncludeVersion() };
					reader >> ssi;
					actors.add(waitFailCacheServer(db, ssi));
				}
			}
			knownCaches = std::move(caches);
			tr.reset();
			wait(delay(5.0) || actors.getResult());
			ASSERT(!actors.getResult().isReady());
		} catch (Error& e) {
			wait(tr.onError(e));
		}
	}
}

static int64_t getMedianShardSize(VectorRef<DDMetricsRef> metricVec) {
	std::nth_element(metricVec.begin(),
	                 metricVec.begin() + metricVec.size() / 2,
	                 metricVec.end(),
	                 [](const DDMetricsRef& d1, const DDMetricsRef& d2) { return d1.shardBytes < d2.shardBytes; });
	return metricVec[metricVec.size() / 2].shardBytes;
}

ACTOR Future<Void> ddGetMetrics(GetDataDistributorMetricsRequest req,
                                PromiseStream<GetMetricsListRequest> getShardMetricsList) {
	ErrorOr<Standalone<VectorRef<DDMetricsRef>>> result = wait(
	    errorOr(brokenPromiseToNever(getShardMetricsList.getReply(GetMetricsListRequest(req.keys, req.shardLimit)))));

	if (result.isError()) {
		req.reply.sendError(result.getError());
	} else {
		GetDataDistributorMetricsReply rep;
		if (!req.midOnly) {
			rep.storageMetricsList = result.get();
		} else {
			auto& metricVec = result.get();
			if (metricVec.empty())
				rep.midShardSize = 0;
			else {
				rep.midShardSize = getMedianShardSize(metricVec.contents());
			}
		}
		req.reply.send(rep);
	}

	return Void();
}

ACTOR Future<Void> dataDistributor(DataDistributorInterface di, Reference<AsyncVar<struct ServerDBInfo>> db) {
	state Reference<DataDistributorData> self(new DataDistributorData(db, di.id()));
	state Future<Void> collection = actorCollection(self->addActor.getFuture());
	state PromiseStream<GetMetricsListRequest> getShardMetricsList;
	state Database cx = openDBOnServer(db, TaskPriority::DefaultDelay, true, true);
	state ActorCollection actors(false);
	state DDEnabledState ddEnabledState;
	self->addActor.send(actors.getResult());
	self->addActor.send(traceRole(Role::DATA_DISTRIBUTOR, di.id()));

	try {
		TraceEvent("DataDistributorRunning", di.id());
		self->addActor.send(waitFailureServer(di.waitFailure.getFuture()));
		self->addActor.send(cacheServerWatcher(&cx));
		state Future<Void> distributor =
		    reportErrorsExcept(dataDistribution(self, getShardMetricsList, &ddEnabledState),
		                       "DataDistribution",
		                       di.id(),
		                       &normalDataDistributorErrors());

		loop choose {
			when(wait(distributor || collection)) {
				ASSERT(false);
				throw internal_error();
			}
			when(HaltDataDistributorRequest req = waitNext(di.haltDataDistributor.getFuture())) {
				req.reply.send(Void());
				TraceEvent("DataDistributorHalted", di.id()).detail("ReqID", req.requesterID);
				break;
			}
			when(GetDataDistributorMetricsRequest req = waitNext(di.dataDistributorMetrics.getFuture())) {
				actors.add(ddGetMetrics(req, getShardMetricsList));
			}
			when(DistributorSnapRequest snapReq = waitNext(di.distributorSnapReq.getFuture())) {
				actors.add(ddSnapCreate(snapReq, db, &ddEnabledState));
			}
			when(DistributorExclusionSafetyCheckRequest exclCheckReq =
			         waitNext(di.distributorExclCheckReq.getFuture())) {
				actors.add(ddExclusionSafetyCheck(exclCheckReq, self, cx));
			}
		}
	} catch (Error& err) {
		if (normalDataDistributorErrors().count(err.code()) == 0) {
			TraceEvent("DataDistributorError", di.id()).error(err, true);
			throw err;
		}
		TraceEvent("DataDistributorDied", di.id()).error(err, true);
	}

	return Void();
}

std::unique_ptr<DDTeamCollection> testTeamCollection(int teamSize,
                                                     Reference<IReplicationPolicy> policy,
                                                     int processCount) {
	Database database =
	    DatabaseContext::create(makeReference<AsyncVar<ClientDBInfo>>(), Never(), LocalityData(), false);

	DatabaseConfiguration conf;
	conf.storageTeamSize = teamSize;
	conf.storagePolicy = policy;

	auto collection =
	    std::unique_ptr<DDTeamCollection>(new DDTeamCollection(database,
	                                                           UID(0, 0),
	                                                           MoveKeysLock(),
	                                                           PromiseStream<RelocateShard>(),
	                                                           makeReference<ShardsAffectedByTeamFailure>(),
	                                                           conf,
	                                                           {},
	                                                           {},
	                                                           Future<Void>(Void()),
	                                                           makeReference<AsyncVar<bool>>(true),
	                                                           true,
	                                                           makeReference<AsyncVar<bool>>(false),
	                                                           PromiseStream<GetMetricsRequest>(),
	                                                           Promise<UID>(),
	                                                           PromiseStream<Promise<int>>()));

	for (int id = 1; id <= processCount; ++id) {
		UID uid(id, 0);
		StorageServerInterface interface;
		interface.uniqueID = uid;
		interface.locality.set(LiteralStringRef("machineid"), Standalone<StringRef>(std::to_string(id)));
		interface.locality.set(LiteralStringRef("zoneid"), Standalone<StringRef>(std::to_string(id % 5)));
		interface.locality.set(LiteralStringRef("data_hall"), Standalone<StringRef>(std::to_string(id % 3)));
		collection->server_info[uid] = makeReference<TCServerInfo>(
		    interface, collection.get(), ProcessClass(), true, collection->storageServerSet);
		collection->server_status.set(uid, ServerStatus(false, false, interface.locality));
		collection->checkAndCreateMachine(collection->server_info[uid]);
	}

	return collection;
}

std::unique_ptr<DDTeamCollection> testMachineTeamCollection(int teamSize,
                                                            Reference<IReplicationPolicy> policy,
                                                            int processCount) {
	Database database =
	    DatabaseContext::create(makeReference<AsyncVar<ClientDBInfo>>(), Never(), LocalityData(), false);

	DatabaseConfiguration conf;
	conf.storageTeamSize = teamSize;
	conf.storagePolicy = policy;

	auto collection =
	    std::unique_ptr<DDTeamCollection>(new DDTeamCollection(database,
	                                                           UID(0, 0),
	                                                           MoveKeysLock(),
	                                                           PromiseStream<RelocateShard>(),
	                                                           makeReference<ShardsAffectedByTeamFailure>(),
	                                                           conf,
	                                                           {},
	                                                           {},
	                                                           Future<Void>(Void()),
	                                                           makeReference<AsyncVar<bool>>(true),
	                                                           true,
	                                                           makeReference<AsyncVar<bool>>(false),
	                                                           PromiseStream<GetMetricsRequest>(),
	                                                           Promise<UID>(),
	                                                           PromiseStream<Promise<int>>()));

	for (int id = 1; id <= processCount; id++) {
		UID uid(id, 0);
		StorageServerInterface interface;
		interface.uniqueID = uid;
		int process_id = id;
		int dc_id = process_id / 1000;
		int data_hall_id = process_id / 100;
		int zone_id = process_id / 10;
		int machine_id = process_id / 5;

		printf("testMachineTeamCollection: process_id:%d zone_id:%d machine_id:%d ip_addr:%s\n",
		       process_id,
		       zone_id,
		       machine_id,
		       interface.address().toString().c_str());
		interface.locality.set(LiteralStringRef("processid"), Standalone<StringRef>(std::to_string(process_id)));
		interface.locality.set(LiteralStringRef("machineid"), Standalone<StringRef>(std::to_string(machine_id)));
		interface.locality.set(LiteralStringRef("zoneid"), Standalone<StringRef>(std::to_string(zone_id)));
		interface.locality.set(LiteralStringRef("data_hall"), Standalone<StringRef>(std::to_string(data_hall_id)));
		interface.locality.set(LiteralStringRef("dcid"), Standalone<StringRef>(std::to_string(dc_id)));
		collection->server_info[uid] = makeReference<TCServerInfo>(
		    interface, collection.get(), ProcessClass(), true, collection->storageServerSet);

		collection->server_status.set(uid, ServerStatus(false, false, interface.locality));
	}

	int totalServerIndex = collection->constructMachinesFromServers();
	printf("testMachineTeamCollection: construct machines for %d servers\n", totalServerIndex);

	return collection;
}

TEST_CASE("DataDistribution/AddTeamsBestOf/UseMachineID") {
	wait(Future<Void>(Void()));

	int teamSize = 3; // replication size
	int processSize = 60;
	int desiredTeams = SERVER_KNOBS->DESIRED_TEAMS_PER_SERVER * processSize;
	int maxTeams = SERVER_KNOBS->MAX_TEAMS_PER_SERVER * processSize;

	Reference<IReplicationPolicy> policy = Reference<IReplicationPolicy>(
	    new PolicyAcross(teamSize, "zoneid", Reference<IReplicationPolicy>(new PolicyOne())));
	state std::unique_ptr<DDTeamCollection> collection = testMachineTeamCollection(teamSize, policy, processSize);

	collection->addTeamsBestOf(30, desiredTeams, maxTeams);

	ASSERT(collection->sanityCheckTeams() == true);

	return Void();
}

TEST_CASE("DataDistribution/AddTeamsBestOf/NotUseMachineID") {
	wait(Future<Void>(Void()));

	int teamSize = 3; // replication size
	int processSize = 60;
	int desiredTeams = SERVER_KNOBS->DESIRED_TEAMS_PER_SERVER * processSize;
	int maxTeams = SERVER_KNOBS->MAX_TEAMS_PER_SERVER * processSize;

	Reference<IReplicationPolicy> policy = Reference<IReplicationPolicy>(
	    new PolicyAcross(teamSize, "zoneid", Reference<IReplicationPolicy>(new PolicyOne())));
	state std::unique_ptr<DDTeamCollection> collection = testMachineTeamCollection(teamSize, policy, processSize);

	if (collection == nullptr) {
		fprintf(stderr, "collection is null\n");
		return Void();
	}

	collection->addBestMachineTeams(30); // Create machine teams to help debug
	collection->addTeamsBestOf(30, desiredTeams, maxTeams);
	collection->sanityCheckTeams(); // Server team may happen to be on the same machine team, although unlikely

	return Void();
}

TEST_CASE("DataDistribution/AddAllTeams/isExhaustive") {
	Reference<IReplicationPolicy> policy =
	    Reference<IReplicationPolicy>(new PolicyAcross(3, "zoneid", Reference<IReplicationPolicy>(new PolicyOne())));
	state int processSize = 10;
	state int desiredTeams = SERVER_KNOBS->DESIRED_TEAMS_PER_SERVER * processSize;
	state int maxTeams = SERVER_KNOBS->MAX_TEAMS_PER_SERVER * processSize;
	state std::unique_ptr<DDTeamCollection> collection = testTeamCollection(3, policy, processSize);

	int result = collection->addTeamsBestOf(200, desiredTeams, maxTeams);

	// The maximum number of available server teams without considering machine locality is 120
	// The maximum number of available server teams with machine locality constraint is 120 - 40, because
	// the 40 (5*4*2) server teams whose servers come from the same machine are invalid.
	ASSERT(result == 80);

	return Void();
}

TEST_CASE("/DataDistribution/AddAllTeams/withLimit") {
	Reference<IReplicationPolicy> policy =
	    Reference<IReplicationPolicy>(new PolicyAcross(3, "zoneid", Reference<IReplicationPolicy>(new PolicyOne())));
	state int processSize = 10;
	state int desiredTeams = SERVER_KNOBS->DESIRED_TEAMS_PER_SERVER * processSize;
	state int maxTeams = SERVER_KNOBS->MAX_TEAMS_PER_SERVER * processSize;

	state std::unique_ptr<DDTeamCollection> collection = testTeamCollection(3, policy, processSize);

	int result = collection->addTeamsBestOf(10, desiredTeams, maxTeams);

	ASSERT(result >= 10);

	return Void();
}

TEST_CASE("/DataDistribution/AddTeamsBestOf/SkippingBusyServers") {
	wait(Future<Void>(Void()));
	Reference<IReplicationPolicy> policy =
	    Reference<IReplicationPolicy>(new PolicyAcross(3, "zoneid", Reference<IReplicationPolicy>(new PolicyOne())));
	state int processSize = 10;
	state int desiredTeams = SERVER_KNOBS->DESIRED_TEAMS_PER_SERVER * processSize;
	state int maxTeams = SERVER_KNOBS->MAX_TEAMS_PER_SERVER * processSize;
	state int teamSize = 3;
	// state int targetTeamsPerServer = SERVER_KNOBS->DESIRED_TEAMS_PER_SERVER * (teamSize + 1) / 2;
	state std::unique_ptr<DDTeamCollection> collection = testTeamCollection(teamSize, policy, processSize);

	collection->addTeam(std::set<UID>({ UID(1, 0), UID(2, 0), UID(3, 0) }), true);
	collection->addTeam(std::set<UID>({ UID(1, 0), UID(3, 0), UID(4, 0) }), true);

	state int result = collection->addTeamsBestOf(8, desiredTeams, maxTeams);

	ASSERT(result >= 8);

	for (auto process = collection->server_info.begin(); process != collection->server_info.end(); process++) {
		auto teamCount = process->second->teams.size();
		ASSERT(teamCount >= 1);
		// ASSERT(teamCount <= targetTeamsPerServer);
	}

	return Void();
}

// Due to the randomness in choosing the machine team and the server team from the machine team, it is possible that
// we may not find the remaining several (e.g., 1 or 2) available teams.
// It is hard to conclude what is the minimum number of  teams the addTeamsBestOf() should create in this situation.
TEST_CASE("/DataDistribution/AddTeamsBestOf/NotEnoughServers") {
	wait(Future<Void>(Void()));

	Reference<IReplicationPolicy> policy =
	    Reference<IReplicationPolicy>(new PolicyAcross(3, "zoneid", Reference<IReplicationPolicy>(new PolicyOne())));
	state int processSize = 5;
	state int desiredTeams = SERVER_KNOBS->DESIRED_TEAMS_PER_SERVER * processSize;
	state int maxTeams = SERVER_KNOBS->MAX_TEAMS_PER_SERVER * processSize;
	state int teamSize = 3;
	state std::unique_ptr<DDTeamCollection> collection = testTeamCollection(teamSize, policy, processSize);

	collection->addTeam(std::set<UID>({ UID(1, 0), UID(2, 0), UID(3, 0) }), true);
	collection->addTeam(std::set<UID>({ UID(1, 0), UID(3, 0), UID(4, 0) }), true);

	collection->addBestMachineTeams(10);
	int result = collection->addTeamsBestOf(10, desiredTeams, maxTeams);

	if (collection->machineTeams.size() != 10 || result != 8) {
		collection->traceAllInfo(true); // Debug message
	}

	// NOTE: Due to the pure randomness in selecting a machine for a machine team,
	// we cannot guarantee that all machine teams are created.
	// When we chnage the selectReplicas function to achieve such guarantee, we can enable the following ASSERT
	ASSERT(collection->machineTeams.size() == 10); // Should create all machine teams

	// We need to guarantee a server always have at least a team so that the server can participate in data distribution
	for (auto process = collection->server_info.begin(); process != collection->server_info.end(); process++) {
		auto teamCount = process->second->teams.size();
		ASSERT(teamCount >= 1);
	}

	// If we find all available teams, result will be 8 because we prebuild 2 teams
	ASSERT(result == 8);

	return Void();
}<|MERGE_RESOLUTION|>--- conflicted
+++ resolved
@@ -459,17 +459,12 @@
 
 			for (int i = 0; i < serverList.get().size(); i++) {
 				auto ssi = decodeServerListValue(serverList.get()[i].value);
-<<<<<<< HEAD
-				result->allServers.emplace_back(ssi, id_data[ssi.locality.processId()].processClass);
-				server_dc[ssi.id()] = ssi.locality.dcId();
-=======
 				if (!ssi.isTss()) {
-					result->allServers.push_back(std::make_pair(ssi, id_data[ssi.locality.processId()].processClass));
+					result->allServers.emplace_back(ssi, id_data[ssi.locality.processId()].processClass);
 					server_dc[ssi.id()] = ssi.locality.dcId();
 				} else {
-					tss_servers.push_back(std::make_pair(ssi, id_data[ssi.locality.processId()].processClass));
-				}
->>>>>>> 866f5369
+					tss_servers.emplace_back(ssi, id_data[ssi.locality.processId()].processClass);
+				}
 			}
 
 			break;
