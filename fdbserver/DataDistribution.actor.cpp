--- conflicted
+++ resolved
@@ -572,14 +572,14 @@
 	// FIXME: wrap the bootstrap process into class DataDistributor
 	state Reference<DDTeamCollection> primaryTeamCollection;
 	state Reference<DDTeamCollection> remoteTeamCollection;
-	state std::shared_ptr<bool> trackerCancelled(new bool(false));
+	state bool trackerCancelled;
 	state bool ddIsTenantAware = SERVER_KNOBS->DD_TENANT_AWARENESS_ENABLED;
 	loop {
-		*trackerCancelled = false;
+		trackerCancelled = false;
 
 		// Stored outside of data distribution tracker to avoid slow tasks
 		// when tracker is cancelled
-		state std::shared_ptr<KeyRangeMap<ShardTrackedData>> shards(new KeyRangeMap<ShardTrackedData>);
+		state KeyRangeMap<ShardTrackedData> shards;
 		state Promise<UID> removeFailedServer;
 		try {
 			wait(DataDistributor::init(self));
@@ -638,14 +638,9 @@
 			                                                            readyToStart,
 			                                                            anyZeroHealthyTeams,
 			                                                            self->ddId,
-<<<<<<< HEAD
-			                                                            shards.get(),
-			                                                            trackerCancelled.get()),
-=======
 			                                                            &shards,
 			                                                            &trackerCancelled,
 			                                                            ddTenantCache),
->>>>>>> 0c8b7d1b
 			                                    "DDTracker",
 			                                    self->ddId,
 			                                    &normalDDQueueErrors()));
@@ -753,7 +748,7 @@
 			wait(waitForAll(actors));
 			return Void();
 		} catch (Error& e) {
-			*trackerCancelled = true;
+			trackerCancelled = true;
 			state Error err = e;
 			TraceEvent("DataDistributorDestroyTeamCollections").error(e);
 			state std::vector<UID> teamForDroppedRange;
@@ -777,10 +772,10 @@
 				if (!g_network->isSimulated()) {
 					TraceEvent(SevWarnAlways, "DataDistributorCancelled");
 				}
-				shards->clear();
+				shards.clear();
 				throw e;
 			} else {
-				wait(shards->clearAsync());
+				wait(shards.clearAsync());
 			}
 			TraceEvent("DataDistributorTeamCollectionsDestroyed").error(err);
 			if (removeFailedServer.getFuture().isReady() && !removeFailedServer.getFuture().isError()) {
