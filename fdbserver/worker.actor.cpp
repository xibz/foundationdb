/*
 * worker.actor.cpp
 *
 * This source file is part of the FoundationDB open source project
 *
 * Copyright 2013-2018 Apple Inc. and the FoundationDB project authors
 *
 * Licensed under the Apache License, Version 2.0 (the "License");
 * you may not use this file except in compliance with the License.
 * You may obtain a copy of the License at
 *
 *     http://www.apache.org/licenses/LICENSE-2.0
 *
 * Unless required by applicable law or agreed to in writing, software
 * distributed under the License is distributed on an "AS IS" BASIS,
 * WITHOUT WARRANTIES OR CONDITIONS OF ANY KIND, either express or implied.
 * See the License for the specific language governing permissions and
 * limitations under the License.
 */

#include <tuple>
#include <boost/lexical_cast.hpp>

#include "fdbrpc/Locality.h"
#include "fdbrpc/RoleLineage.h"
#include "fdbclient/StorageServerInterface.h"
#include "fdbserver/Knobs.h"
#include "flow/ActorCollection.h"
#include "flow/ProtocolVersion.h"
#include "flow/SystemMonitor.h"
#include "flow/TDMetric.actor.h"
#include "fdbrpc/simulator.h"
#include "fdbclient/NativeAPI.actor.h"
#include "fdbserver/MetricLogger.h"
#include "fdbserver/BackupInterface.h"
#include "fdbserver/WorkerInterface.actor.h"
#include "fdbserver/IKeyValueStore.h"
#include "fdbserver/WaitFailure.h"
#include "fdbserver/TesterInterface.actor.h"  // for poisson()
#include "fdbserver/IDiskQueue.h"
#include "fdbclient/DatabaseContext.h"
#include "fdbserver/DataDistributorInterface.h"
#include "fdbserver/ServerDBInfo.h"
#include "fdbserver/FDBExecHelper.actor.h"
#include "fdbserver/CoordinationInterface.h"
#include "fdbclient/MonitorLeader.h"
#include "fdbclient/ClientWorkerInterface.h"
#include "flow/Profiler.h"
#include "flow/ThreadHelper.actor.h"
#include "flow/Trace.h"
<<<<<<< HEAD
#include "flow/flow.h"
=======
#include "flow/network.h"
>>>>>>> c8950490

#ifdef __linux__
#include <fcntl.h>
#include <stdio.h>
#include <sys/stat.h>
#include <sys/types.h>
#include <unistd.h>
#endif
#if defined(__linux__) || defined(__FreeBSD__)
#ifdef USE_GPERFTOOLS
#include "gperftools/profiler.h"
#include "gperftools/heap-profiler.h"
#endif
#include <unistd.h>
#include <thread>
#include <execinfo.h>
#endif
#include "flow/actorcompiler.h"  // This must be the last #include.

#if CENABLED(0, NOT_IN_CLEAN)
extern IKeyValueStore* keyValueStoreCompressTestData(IKeyValueStore* store);
# define KV_STORE(filename,uid) keyValueStoreCompressTestData(keyValueStoreSQLite(filename,uid))
#elif CENABLED(0, NOT_IN_CLEAN)
# define KV_STORE(filename,uid) keyValueStoreSQLite(filename,uid)
#else
# define KV_STORE(filename,uid) keyValueStoreMemory(filename,uid)
#endif

ACTOR Future<std::vector<Endpoint>> tryDBInfoBroadcast(RequestStream<UpdateServerDBInfoRequest> stream, UpdateServerDBInfoRequest req) {
	ErrorOr<std::vector<Endpoint>> rep = wait( stream.getReplyUnlessFailedFor(req, SERVER_KNOBS->DBINFO_FAILED_DELAY, 0) );
	if(rep.present()) {
		return rep.get();
	}
	req.broadcastInfo.push_back(stream.getEndpoint());
	return req.broadcastInfo;
}

ACTOR Future<std::vector<Endpoint>> broadcastDBInfoRequest(UpdateServerDBInfoRequest req, int sendAmount, Optional<Endpoint> sender, bool sendReply) {
	state std::vector<Future<std::vector<Endpoint>>> replies;
	state ReplyPromise<std::vector<Endpoint>> reply = req.reply;
	resetReply( req );
	int currentStream = 0;
	std::vector<Endpoint> broadcastEndpoints = req.broadcastInfo;
	for(int i = 0; i < sendAmount && currentStream < broadcastEndpoints.size(); i++) {
		std::vector<Endpoint> endpoints;
		RequestStream<UpdateServerDBInfoRequest> cur(broadcastEndpoints[currentStream++]);
		while(currentStream < broadcastEndpoints.size()*(i+1)/sendAmount) {
			endpoints.push_back(broadcastEndpoints[currentStream++]);
		}
		req.broadcastInfo = endpoints;
		replies.push_back( tryDBInfoBroadcast( cur, req ) );
		resetReply( req );
	}
	wait( waitForAll(replies) );
	std::vector<Endpoint> notUpdated;
	if(sender.present()) {
		notUpdated.push_back(sender.get());
	}
	for(auto& it : replies) {
		notUpdated.insert(notUpdated.end(), it.get().begin(), it.get().end());
	}
	if(sendReply) {
		reply.send(notUpdated);
	}
	return notUpdated;
}

ACTOR static Future<Void> extractClientInfo( Reference<AsyncVar<ServerDBInfo>> db, Reference<AsyncVar<ClientDBInfo>> info ) {
	state std::vector<UID> lastCommitProxyUIDs;
	state std::vector<CommitProxyInterface> lastCommitProxies;
	state std::vector<UID> lastGrvProxyUIDs;
	state std::vector<GrvProxyInterface> lastGrvProxies;
	loop {
		ClientDBInfo ni = db->get().client;
		shrinkProxyList(ni, lastCommitProxyUIDs, lastCommitProxies, lastGrvProxyUIDs, lastGrvProxies);
		info->set( ni );
		wait( db->onChange() );
	}
}

Database openDBOnServer( Reference<AsyncVar<ServerDBInfo>> const& db, TaskPriority taskID, bool enableLocalityLoadBalance, bool lockAware ) {
	auto info = makeReference<AsyncVar<ClientDBInfo>>();
	return DatabaseContext::create( info, extractClientInfo(db, info), enableLocalityLoadBalance ? db->get().myLocality : LocalityData(), enableLocalityLoadBalance, taskID, lockAware );
}

struct ErrorInfo {
	Error error;
	const Role &role;
	UID id;
	ErrorInfo( Error e, const Role &role, UID id ) : error(e), role(role), id(id) {}
	template <class Ar> void serialize(Ar&) { ASSERT(false); }
};

Error checkIOTimeout(Error const &e) {
	// Convert all_errors to io_timeout if global timeout bool was set
	bool timeoutOccurred = (bool)g_network->global(INetwork::enASIOTimedOut);
	// In simulation, have to check global timed out flag for both this process and the machine process on which IO is done
	if(g_network->isSimulated() && !timeoutOccurred)
		timeoutOccurred = g_pSimulator->getCurrentProcess()->machine->machineProcess->global(INetwork::enASIOTimedOut);

	if(timeoutOccurred) {
		TEST(true); // Timeout occurred
		Error timeout = io_timeout();
		// Preserve injectedness of error
		if(e.isInjectedFault())
			timeout = timeout.asInjectedFault();
		return timeout;
	}
	return e;
}

ACTOR Future<Void> forwardError( PromiseStream<ErrorInfo> errors,
	Role role, UID id,
	Future<Void> process )
{
	try {
		wait(process);
		errors.send( ErrorInfo(success(), role, id) );
		return Void();
	} catch (Error& e) {
		errors.send( ErrorInfo(e, role, id) );
		return Void();
	}
}

ACTOR Future<Void> handleIOErrors( Future<Void> actor, IClosable* store, UID id, Future<Void> onClosed = Void() ) {
	state Future<ErrorOr<Void>> storeError = actor.isReady() ? Never() : errorOr( store->getError() );
	choose {
		when (state ErrorOr<Void> e = wait( errorOr(actor) )) {
			if (e.isError() && e.getError().code() == error_code_please_reboot) {
				// no need to wait.
			} else {
				wait(onClosed);
			}
			if(e.isError() && e.getError().code() == error_code_broken_promise && !storeError.isReady()) {
				wait(delay(0.00001 + FLOW_KNOBS->MAX_BUGGIFIED_DELAY));
			}
			if(storeError.isReady()) throw storeError.get().getError();
			if (e.isError()) throw e.getError(); else return e.get();
		}
		when (ErrorOr<Void> e = wait( storeError )) {
			TraceEvent("WorkerTerminatingByIOError", id).error(e.getError(), true);
			actor.cancel();
			// file_not_found can occur due to attempting to open a partially deleted DiskQueue, which should not be reported SevError.
			if (e.getError().code() == error_code_file_not_found) {
				TEST(true); // Worker terminated with file_not_found error
				return Void();
			}
			throw e.getError();
		}
	}
}

ACTOR Future<Void> workerHandleErrors(FutureStream<ErrorInfo> errors) {
	loop choose {
		when( ErrorInfo _err = waitNext(errors) ) {
			ErrorInfo err = _err;
			bool ok =
				err.error.code() == error_code_success ||
				err.error.code() == error_code_please_reboot ||
				err.error.code() == error_code_actor_cancelled ||
				err.error.code() == error_code_coordinators_changed ||  // The worker server was cancelled
				err.error.code() == error_code_shutdown_in_progress;

			if (!ok) {
				err.error = checkIOTimeout(err.error);  // Possibly convert error to io_timeout
			}

			endRole(err.role, err.id, "Error", ok, err.error);


			if (err.error.code() == error_code_please_reboot || err.error.code() == error_code_io_timeout || (err.role == Role::SHARED_TRANSACTION_LOG && err.error.code() == error_code_io_error )) throw err.error;
		}
	}
}

// Improve simulation code coverage by sometimes deferring the destruction of workerInterface (and therefore "endpoint not found" responses to clients
//		for an extra second, so that clients are more likely to see broken_promise errors
ACTOR template<class T> Future<Void> zombie(T workerInterface, Future<Void> worker) {
	try {
		wait(worker);
		if (BUGGIFY)
			wait(delay(1.0));
		return Void();
	} catch (Error& e) {
		throw;
	}
}

ACTOR Future<Void> loadedPonger( FutureStream<LoadedPingRequest> pings ) {
	state Standalone<StringRef> payloadBack(std::string( 20480, '.' ));

	loop {
		LoadedPingRequest pong = waitNext( pings );
		LoadedReply rep;
		rep.payload = (pong.loadReply ? payloadBack : LiteralStringRef(""));
		rep.id = pong.id;
		pong.reply.send( rep );
	}
}

StringRef fileStoragePrefix = LiteralStringRef("storage-");
StringRef fileLogDataPrefix = LiteralStringRef("log-");
StringRef fileVersionedLogDataPrefix = LiteralStringRef("log2-");
StringRef fileLogQueuePrefix = LiteralStringRef("logqueue-");
StringRef tlogQueueExtension = LiteralStringRef("fdq");

enum class FilesystemCheck {
	FILES_ONLY,
	DIRECTORIES_ONLY,
	FILES_AND_DIRECTORIES,
};

struct KeyValueStoreSuffix {
	KeyValueStoreType type;
	std::string suffix;
	FilesystemCheck check;
};

KeyValueStoreSuffix bTreeV1Suffix = { KeyValueStoreType::SSD_BTREE_V1, ".fdb", FilesystemCheck::FILES_ONLY };
KeyValueStoreSuffix bTreeV2Suffix = { KeyValueStoreType::SSD_BTREE_V2, ".sqlite", FilesystemCheck::FILES_ONLY };
KeyValueStoreSuffix memorySuffix = { KeyValueStoreType::MEMORY, "-0.fdq", FilesystemCheck::FILES_ONLY };
KeyValueStoreSuffix memoryRTSuffix = { KeyValueStoreType::MEMORY_RADIXTREE, "-0.fdr", FilesystemCheck::FILES_ONLY };
KeyValueStoreSuffix redwoodSuffix = { KeyValueStoreType::SSD_REDWOOD_V1, ".redwood", FilesystemCheck::FILES_ONLY };
KeyValueStoreSuffix rocksdbSuffix = { KeyValueStoreType::SSD_ROCKSDB_V1, ".rocksdb",
	                                  FilesystemCheck::DIRECTORIES_ONLY };

std::string validationFilename = "_validate";

std::string filenameFromSample( KeyValueStoreType storeType, std::string folder, std::string sample_filename ) {
	if( storeType == KeyValueStoreType::SSD_BTREE_V1 )
		return joinPath( folder, sample_filename );
	else if ( storeType == KeyValueStoreType::SSD_BTREE_V2 )
		return joinPath(folder, sample_filename);
	else if( storeType == KeyValueStoreType::MEMORY || storeType == KeyValueStoreType::MEMORY_RADIXTREE )
		return joinPath( folder, sample_filename.substr(0, sample_filename.size() - 5) );
	else if ( storeType == KeyValueStoreType::SSD_REDWOOD_V1 )
		return joinPath(folder, sample_filename);
	else if (storeType == KeyValueStoreType::SSD_ROCKSDB_V1)
		return joinPath(folder, sample_filename);
	UNREACHABLE();
}

std::string filenameFromId( KeyValueStoreType storeType, std::string folder, std::string prefix, UID id ) {
	if(storeType == KeyValueStoreType::SSD_BTREE_V1)
		return joinPath( folder, prefix + id.toString() + ".fdb" );
	else if (storeType == KeyValueStoreType::SSD_BTREE_V2)
		return joinPath(folder, prefix + id.toString() + ".sqlite");
	else if(storeType == KeyValueStoreType::MEMORY || storeType == KeyValueStoreType::MEMORY_RADIXTREE)
		return joinPath( folder, prefix + id.toString() + "-" );
	else if (storeType == KeyValueStoreType::SSD_REDWOOD_V1)
		return joinPath(folder, prefix + id.toString() + ".redwood");
	else if (storeType == KeyValueStoreType::SSD_ROCKSDB_V1)
		return joinPath(folder, prefix + id.toString() + ".rocksdb");

	UNREACHABLE();
}


struct TLogOptions {
	TLogOptions() = default;
	TLogOptions( TLogVersion v, TLogSpillType s ) : version(v), spillType(s) {}

	TLogVersion version = TLogVersion::DEFAULT;
	TLogSpillType spillType = TLogSpillType::UNSET;

	static ErrorOr<TLogOptions> FromStringRef( StringRef s ) {
		TLogOptions options;
		for (StringRef key = s.eat("_"), value = s.eat("_");
		     s.size() != 0 || key.size();
		     key = s.eat("_"), value = s.eat("_")) {
			if (key.size() != 0 && value.size() == 0) return default_error_or();

			if (key == LiteralStringRef("V")) {
				ErrorOr<TLogVersion> tLogVersion = TLogVersion::FromStringRef(value);
				if (tLogVersion.isError()) return tLogVersion.getError();
				options.version = tLogVersion.get();
			} else if (key == LiteralStringRef("LS")) {
				ErrorOr<TLogSpillType> tLogSpillType = TLogSpillType::FromStringRef(value);
				if (tLogSpillType.isError()) return tLogSpillType.getError();
				options.spillType = tLogSpillType.get();
			} else {
				return default_error_or();
			}
		}
		return options;
	}

	bool operator == ( const TLogOptions& o ) {
		return version == o.version &&
			(spillType == o.spillType || version >= TLogVersion::V5);
	}

	std::string toPrefix() const {
		std::string toReturn = "";
		switch (version) {
		case TLogVersion::UNSET:
			ASSERT(false);
		case TLogVersion::V2:
			return "";
		case TLogVersion::V3:
		case TLogVersion::V4:
			toReturn =
				"V_" + boost::lexical_cast<std::string>(version) +
				"_LS_" + boost::lexical_cast<std::string>(spillType);
			break;
		case TLogVersion::V5:
		case TLogVersion::V6:
			toReturn = "V_" + boost::lexical_cast<std::string>(version);
			break;
		}
		ASSERT_WE_THINK( FromStringRef( toReturn ).get() == *this );
		return toReturn + "-";
	}
};

TLogFn tLogFnForOptions( TLogOptions options ) {
	switch (options.version) {
		case TLogVersion::V2:
			if (options.spillType == TLogSpillType::REFERENCE)
				ASSERT(false);
			return oldTLog_6_0::tLog;
		case TLogVersion::V3:
		case TLogVersion::V4:
			if (options.spillType == TLogSpillType::VALUE)
				return oldTLog_6_0::tLog;
			else
				return oldTLog_6_2::tLog;
		case TLogVersion::V5:
		case TLogVersion::V6:
			return tLog;
		default:
			ASSERT(false);
	}
	return tLog;
}

struct DiskStore {
	enum COMPONENT { TLogData, Storage, UNSET };

	UID storeID = UID();
	std::string filename = ""; // For KVStoreMemory just the base filename to be passed to IDiskQueue
	COMPONENT storedComponent = UNSET;
	KeyValueStoreType storeType = KeyValueStoreType::END;
	TLogOptions tLogOptions;
};

std::vector<DiskStore> getDiskStores(std::string folder, std::string suffix, KeyValueStoreType type,
                                     FilesystemCheck check) {
	std::vector< DiskStore > result;
	vector<std::string> files;

	if (check == FilesystemCheck::FILES_ONLY || check == FilesystemCheck::FILES_AND_DIRECTORIES) {
		files = platform::listFiles(folder, suffix);
	}
	if (check == FilesystemCheck::DIRECTORIES_ONLY || check == FilesystemCheck::FILES_AND_DIRECTORIES) {
		for (const auto& directory : platform::listDirectories(folder)) {
			if (StringRef(directory).endsWith(suffix)) {
				files.push_back(directory);
			}
		}
	}

	for( int idx = 0; idx < files.size(); idx++ ) {
		DiskStore store;
		store.storeType = type;

		StringRef filename = StringRef( files[idx] );
		Standalone<StringRef> prefix;
		if( filename.startsWith( fileStoragePrefix ) ) {
			store.storedComponent = DiskStore::Storage;
			prefix = fileStoragePrefix;
		}
		else if( filename.startsWith( fileVersionedLogDataPrefix ) ) {
			store.storedComponent = DiskStore::TLogData;
			// Use the option string that's in the file rather than tLogOptions.toPrefix(),
			// because they might be different if a new option was introduced in this version.
			StringRef optionsString = filename.removePrefix(fileVersionedLogDataPrefix).eat("-");
			TraceEvent("DiskStoreVersioned").detail("Filename", filename);
			ErrorOr<TLogOptions> tLogOptions = TLogOptions::FromStringRef(optionsString);
			if (tLogOptions.isError()) {
				TraceEvent(SevWarn, "DiskStoreMalformedFilename").detail("Filename", filename);
				continue;
			}
			TraceEvent("DiskStoreVersionedSuccess").detail("Filename", filename);
			store.tLogOptions = tLogOptions.get();
			prefix = filename.substr(0, fileVersionedLogDataPrefix.size() + optionsString.size() + 1);
		}
		else if( filename.startsWith( fileLogDataPrefix ) ) {
			TraceEvent("DiskStoreUnversioned").detail("Filename", filename);
			store.storedComponent = DiskStore::TLogData;
			store.tLogOptions.version = TLogVersion::V2;
			store.tLogOptions.spillType = TLogSpillType::VALUE;
			prefix = fileLogDataPrefix;
		}
		else
			continue;

		store.storeID = UID::fromString( files[idx].substr( prefix.size(), 32 ) );
		store.filename = filenameFromSample( type, folder, files[idx] );
		result.push_back( store );
	}
	return result;
}

std::vector< DiskStore > getDiskStores( std::string folder ) {
	auto result = getDiskStores(folder, bTreeV1Suffix.suffix, bTreeV1Suffix.type, bTreeV1Suffix.check);
	auto result1 = getDiskStores(folder, bTreeV2Suffix.suffix, bTreeV2Suffix.type, bTreeV2Suffix.check);
	result.insert( result.end(), result1.begin(), result1.end() );
	auto result2 = getDiskStores(folder, memorySuffix.suffix, memorySuffix.type, memorySuffix.check);
	result.insert( result.end(), result2.begin(), result2.end() );
	auto result3 = getDiskStores(folder, redwoodSuffix.suffix, redwoodSuffix.type, redwoodSuffix.check);
	result.insert( result.end(), result3.begin(), result3.end() );
	auto result4 = getDiskStores(folder, memoryRTSuffix.suffix, memoryRTSuffix.type, memoryRTSuffix.check);
	result.insert( result.end(), result4.begin(), result4.end() );
	auto result5 = getDiskStores(folder, rocksdbSuffix.suffix, rocksdbSuffix.type, rocksdbSuffix.check);
	result.insert( result.end(), result5.begin(), result5.end() );
	return result;
}

// Register the worker interf to cluster controller (cc) and
// re-register the worker when key roles interface, e.g., cc, dd, ratekeeper, change.
ACTOR Future<Void> registrationClient(
		Reference<AsyncVar<Optional<ClusterControllerFullInterface>>> ccInterface,
		WorkerInterface interf,
		Reference<AsyncVar<ClusterControllerPriorityInfo>> asyncPriorityInfo,
		ProcessClass initialClass,
		Reference<AsyncVar<Optional<DataDistributorInterface>>> ddInterf,
		Reference<AsyncVar<Optional<RatekeeperInterface>>> rkInterf,
		Reference<AsyncVar<bool>> degraded,
		PromiseStream< ErrorInfo > errors,
		LocalityData locality,
		Reference<AsyncVar<ServerDBInfo>> dbInfo,
		Reference<ClusterConnectionFile> connFile,
		Reference<AsyncVar<std::set<std::string>>> issues) {
	// Keeps the cluster controller (as it may be re-elected) informed that this worker exists
	// The cluster controller uses waitFailureClient to find out if we die, and returns from registrationReply (requiring us to re-register)
	// The registration request piggybacks optional distributor interface if it exists.
	state Generation requestGeneration = 0;
	state ProcessClass processClass = initialClass;
	state Reference<AsyncVar<Optional<std::pair<uint16_t,StorageServerInterface>>>> scInterf( new AsyncVar<Optional<std::pair<uint16_t,StorageServerInterface>>>() );
	state Future<Void> cacheProcessFuture;
	state Future<Void> cacheErrorsFuture;
	state Optional<double> incorrectTime;
	loop {
		RegisterWorkerRequest request(interf, initialClass, processClass, asyncPriorityInfo->get(), requestGeneration++, ddInterf->get(), rkInterf->get(), degraded->get());
		for (auto const& i : issues->get()) {
			request.issues.push_back_deep(request.issues.arena(), i);
		}
		ClusterConnectionString fileConnectionString;
		if (connFile && !connFile->fileContentsUpToDate(fileConnectionString)) {
			request.issues.push_back_deep(request.issues.arena(), LiteralStringRef("incorrect_cluster_file_contents"));
			std::string connectionString = connFile->getConnectionString().toString();
			if(!incorrectTime.present()) {
				incorrectTime = now();
			}
			if(connFile->canGetFilename()) {
				// Don't log a SevWarnAlways initially to account for transient issues (e.g. someone else changing the file right before us)
				TraceEvent(now() - incorrectTime.get() > 300 ? SevWarnAlways : SevWarn, "IncorrectClusterFileContents")
					.detail("Filename", connFile->getFilename())
					.detail("ConnectionStringFromFile", fileConnectionString.toString())
					.detail("CurrentConnectionString", connectionString);
			}
		}
		else {
			incorrectTime = Optional<double>();
		}

		auto peers = FlowTransport::transport().getIncompatiblePeers();
		for(auto it = peers->begin(); it != peers->end();) {
			if( now() - it->second.second > FLOW_KNOBS->INCOMPATIBLE_PEER_DELAY_BEFORE_LOGGING ) {
				request.incompatiblePeers.push_back(it->first);
				it = peers->erase(it);
			} else {
				it++;
			}
		}

		Future<RegisterWorkerReply> registrationReply = ccInterface->get().present() ? brokenPromiseToNever( ccInterface->get().get().registerWorker.getReply(request) ) : Never();
		choose {
			when ( RegisterWorkerReply reply = wait( registrationReply )) {
				processClass = reply.processClass;
				asyncPriorityInfo->set( reply.priorityInfo );
			}
			when ( wait( ccInterface->onChange() )) {}
			when ( wait( ddInterf->onChange() ) ) {}
			when ( wait( rkInterf->onChange() ) ) {}
			when ( wait( degraded->onChange() ) ) {}
			when ( wait( FlowTransport::transport().onIncompatibleChanged() ) ) {}
			when ( wait( issues->onChange() ) ) {}
		}
	}
}

#if (defined(__linux__) || defined(__FreeBSD__)) && defined(USE_GPERFTOOLS)
//A set of threads that should be profiled
std::set<std::thread::id> profiledThreads;

//Returns whether or not a given thread should be profiled
int filter_in_thread(void *arg) {
	return profiledThreads.count(std::this_thread::get_id()) > 0 ? 1 : 0;
}
#endif

//Enables the calling thread to be profiled
void registerThreadForProfiling() {
#if (defined(__linux__) || defined(__FreeBSD__)) && defined(USE_GPERFTOOLS)
	//Not sure if this is actually needed, but a call to backtrace was advised here:
	//http://groups.google.com/group/google-perftools/browse_thread/thread/0dfd74532e038eb8/2686d9f24ac4365f?pli=1
	profiledThreads.insert(std::this_thread::get_id());
	const int num_levels = 100;
	void *pc[num_levels];
	backtrace(pc, num_levels);
#endif
}

//Starts or stops the CPU profiler
void updateCpuProfiler(ProfilerRequest req) {
	switch (req.type) {
	case ProfilerRequest::Type::GPROF:
#if (defined(__linux__) || defined(__FreeBSD__)) && defined(USE_GPERFTOOLS) && !defined(VALGRIND)
		switch (req.action) {
		case ProfilerRequest::Action::ENABLE: {
			const char *path = (const char*)req.outputFile.begin();
			ProfilerOptions *options = new ProfilerOptions();
			options->filter_in_thread = &filter_in_thread;
			options->filter_in_thread_arg = nullptr;
			ProfilerStartWithOptions(path, options);
			break;
		}
		case ProfilerRequest::Action::DISABLE:
			ProfilerStop();
			break;
		case ProfilerRequest::Action::RUN:
			ASSERT(false);  // User should have called runProfiler.
			break;
		}
#endif
		break;
	case ProfilerRequest::Type::FLOW:
		switch (req.action) {
		case ProfilerRequest::Action::ENABLE:
			startProfiling(g_network, {}, req.outputFile);
			break;
		case ProfilerRequest::Action::DISABLE:
			stopProfiling();
			break;
		case ProfilerRequest::Action::RUN:
			ASSERT(false);  // User should have called runProfiler.
			break;
		}
		break;
	default:
		ASSERT(false);
		break;
	}
}

ACTOR Future<Void> runCpuProfiler(ProfilerRequest req) {
	if (req.action == ProfilerRequest::Action::RUN) {
		req.action = ProfilerRequest::Action::ENABLE;
		updateCpuProfiler(req);
		wait(delay(req.duration));
		req.action = ProfilerRequest::Action::DISABLE;
		updateCpuProfiler(req);
		return Void();
	} else {
		updateCpuProfiler(req);
		return Void();
	}
}

void runHeapProfiler(const char* msg) {
#if defined(__linux__) && defined(USE_GPERFTOOLS) && !defined(VALGRIND)
	if (IsHeapProfilerRunning()) {
		HeapProfilerDump(msg);
	} else {
		TraceEvent("ProfilerError").detail("Message", "HeapProfiler not running");
	}
#else
	TraceEvent("ProfilerError").detail("Message", "HeapProfiler Unsupported");
#endif
}

ACTOR Future<Void> runProfiler(ProfilerRequest req) {
	if (req.type == ProfilerRequest::Type::GPROF_HEAP) {
		runHeapProfiler("User triggered heap dump");
	} else {
		wait( runCpuProfiler(req) );
	}

	return Void();
}

bool checkHighMemory(int64_t threshold, bool* error) {
#if defined(__linux__) && defined(USE_GPERFTOOLS) && !defined(VALGRIND)
	*error = false;
	uint64_t page_size = sysconf(_SC_PAGESIZE);
	int fd = open("/proc/self/statm", O_RDONLY | O_CLOEXEC);
	if (fd < 0) {
		TraceEvent("OpenStatmFileFailure");
		*error = true;
		return false;
	}

	const int buf_sz = 256;
	char stat_buf[buf_sz];
	ssize_t stat_nread = read(fd, stat_buf, buf_sz);
	if (stat_nread < 0) {
		TraceEvent("ReadStatmFileFailure");
		*error = true;
		return false;
	}

	uint64_t vmsize, rss;
	sscanf(stat_buf, "%lu %lu", &vmsize, &rss);
	rss *= page_size;
	if (rss >= threshold) {
		return true;
	}
#else
	TraceEvent("CheckHighMemoryUnsupported");
	*error = true;
#endif
	return false;
}

// Runs heap profiler when RSS memory usage is high.
ACTOR Future<Void> monitorHighMemory(int64_t threshold) {
	if (threshold <= 0) return Void();

	loop {
		bool err = false;
		bool highmem = checkHighMemory(threshold, &err);
		if (err) break;

		if (highmem) runHeapProfiler("Highmem heap dump");
		wait( delay(SERVER_KNOBS->HEAP_PROFILER_INTERVAL) );
	}
	return Void();
}

ACTOR Future<Void> storageServerRollbackRebooter( Future<Void> prevStorageServer, KeyValueStoreType storeType, std::string filename, UID id, LocalityData locality, Reference<AsyncVar<ServerDBInfo>> db, std::string folder, ActorCollection* filesClosed, int64_t memoryLimit, IKeyValueStore* store ) {
	loop {
		ErrorOr<Void> e = wait( errorOr( prevStorageServer) );
		if (!e.isError()) return Void();
		else if (e.getError().code() != error_code_please_reboot) throw e.getError();

		TraceEvent("StorageServerRequestedReboot", id);

		StorageServerInterface recruited;
		recruited.uniqueID = id;
		recruited.locality = locality;
		recruited.initEndpoints();

		DUMPTOKEN(recruited.getValue);
		DUMPTOKEN(recruited.getKey);
		DUMPTOKEN(recruited.getKeyValues);
		DUMPTOKEN(recruited.getShardState);
		DUMPTOKEN(recruited.waitMetrics);
		DUMPTOKEN(recruited.splitMetrics);
		DUMPTOKEN(recruited.getReadHotRanges);
		DUMPTOKEN(recruited.getRangeSplitPoints);
		DUMPTOKEN(recruited.getStorageMetrics);
		DUMPTOKEN(recruited.waitFailure);
		DUMPTOKEN(recruited.getQueuingMetrics);
		DUMPTOKEN(recruited.getKeyValueStoreType);
		DUMPTOKEN(recruited.watchValue);

		prevStorageServer = storageServer( store, recruited, db, folder, Promise<Void>(), Reference<ClusterConnectionFile> (nullptr) );
		prevStorageServer = handleIOErrors(prevStorageServer, store, id, store->onClosed());
	}
}

ACTOR Future<Void> storageCacheRollbackRebooter( Future<Void> prevStorageCache, UID id, LocalityData locality, Reference<AsyncVar<ServerDBInfo>> db) {
	loop {
		ErrorOr<Void> e = wait( errorOr( prevStorageCache) );
		if (!e.isError()) {
			TraceEvent("StorageCacheRequestedReboot1", id);
			return Void();
		}
		else if (e.getError().code() != error_code_please_reboot && e.getError().code() != error_code_worker_removed) {
			TraceEvent("StorageCacheRequestedReboot2", id).detail("Code",e.getError().code());
			throw e.getError();
		}

		TraceEvent("StorageCacheRequestedReboot", id);

		StorageServerInterface recruited;
		recruited.uniqueID = deterministicRandom()->randomUniqueID();// id;
		recruited.locality = locality;
		recruited.initEndpoints();

		DUMPTOKEN(recruited.getValue);
		DUMPTOKEN(recruited.getKey);
		DUMPTOKEN(recruited.getKeyValues);
		DUMPTOKEN(recruited.getShardState);
		DUMPTOKEN(recruited.waitMetrics);
		DUMPTOKEN(recruited.splitMetrics);
		DUMPTOKEN(recruited.getStorageMetrics);
		DUMPTOKEN(recruited.waitFailure);
		DUMPTOKEN(recruited.getQueuingMetrics);
		DUMPTOKEN(recruited.getKeyValueStoreType);
		DUMPTOKEN(recruited.watchValue);

		prevStorageCache = storageCacheServer(recruited, 0, db);
	}
}

// FIXME:  This will not work correctly in simulation as all workers would share the same roles map
std::set<std::pair<std::string, std::string>> g_roles;

Standalone<StringRef> roleString(std::set<std::pair<std::string, std::string>> roles, bool with_ids) {
	std:: string result;
	for(auto &r : roles) {
		if(!result.empty())
			result.append(",");
		result.append(r.first);
		if(with_ids) {
			result.append(":");
			result.append(r.second);
		}
	}
	return StringRef(result);
}

void startRole(const Role &role, UID roleId, UID workerId, const std::map<std::string, std::string> &details, const std::string &origination) {
	if(role.includeInTraceRoles) {
		addTraceRole(role.abbreviation);
	}

	TraceEvent ev("Role", roleId);
	ev.detail("As", role.roleName)
		.detail("Transition", "Begin")
		.detail("Origination", origination)
		.detail("OnWorker", workerId);
	for(auto it = details.begin(); it != details.end(); it++)
		ev.detail(it->first.c_str(), it->second);

	ev.trackLatest( roleId.shortString() + ".Role"  );

	// Update roles map, log Roles metrics
	g_roles.insert({role.roleName, roleId.shortString()});
	StringMetricHandle(LiteralStringRef("Roles")) = roleString(g_roles, false);
	StringMetricHandle(LiteralStringRef("RolesWithIDs")) = roleString(g_roles, true);
	if (g_network->isSimulated()) g_simulator.addRole(g_network->getLocalAddress(), role.roleName);
}

void endRole(const Role &role, UID id, std::string reason, bool ok, Error e) {
	{
		TraceEvent ev("Role", id);
		if(e.code() != invalid_error_code)
			ev.error(e, true);
		ev.detail("Transition", "End")
			.detail("As", role.roleName)
			.detail("Reason", reason);

		ev.trackLatest( id.shortString() + ".Role" );
	}

	if(!ok) {
		std::string type = role.roleName + "Failed";

		TraceEvent err(SevError, type.c_str(), id);
		if(e.code() != invalid_error_code) {
			err.error(e, true);
		}
		err.detail("Reason", reason);
	}

	latestEventCache.clear( id.shortString() );

	// Update roles map, log Roles metrics
	g_roles.erase({role.roleName, id.shortString()});
	StringMetricHandle(LiteralStringRef("Roles")) = roleString(g_roles, false);
	StringMetricHandle(LiteralStringRef("RolesWithIDs")) = roleString(g_roles, true);
	if (g_network->isSimulated()) g_simulator.removeRole(g_network->getLocalAddress(), role.roleName);

	if(role.includeInTraceRoles) {
		removeTraceRole(role.abbreviation);
	}
}

ACTOR Future<Void>
traceRole(Role role, UID roleId)
{
	loop {
		wait(delay(SERVER_KNOBS->WORKER_LOGGING_INTERVAL));
		TraceEvent("Role", roleId)
			.detail("Transition", "Refresh")
			.detail("As", role.roleName);
	}
}

ACTOR Future<Void> workerSnapCreate(WorkerSnapRequest snapReq, StringRef snapFolder) {
	state ExecCmdValueString snapArg(snapReq.snapPayload);
	try {
		int err = wait(execHelper(&snapArg, snapReq.snapUID, snapFolder.toString(), snapReq.role.toString()));
		std::string uidStr = snapReq.snapUID.toString();
		TraceEvent("ExecTraceWorker")
			.detail("Uid", uidStr)
			.detail("Status", err)
			.detail("Role", snapReq.role)
			.detail("Value", snapFolder)
			.detail("ExecPayload", snapReq.snapPayload);
		if (err != 0) {
			throw operation_failed();
		}
		if (snapReq.role.toString() == "storage") {
			printStorageVersionInfo();
		}
		snapReq.reply.send(Void());
	} catch (Error& e) {
		TraceEvent("ExecHelperError").error(e, true /*includeCancelled*/);
		if (e.code() != error_code_operation_cancelled) {
			snapReq.reply.sendError(e);
		} else {
			throw e;
		}
	}
	return Void();
}

// TODO: `issues` is right now only updated by `monitorTraceLogIssues` and thus is being `set` on every update.
// It could be changed to `insert` and `trigger` later if we want to use it as a generic way for the caller of this
// function to report issues to cluster controller.
ACTOR Future<Void> monitorTraceLogIssues(Reference<AsyncVar<std::set<std::string>>> issues) {
	state bool pingTimeout = false;
	loop {
		wait(delay(SERVER_KNOBS->TRACE_LOG_FLUSH_FAILURE_CHECK_INTERVAL_SECONDS));
		Future<Void> pingAck = pingTraceLogWriterThread();
		try {
			wait(timeoutError(pingAck, SERVER_KNOBS->TRACE_LOG_PING_TIMEOUT_SECONDS));
		} catch (Error& e) {
			if (e.code() == error_code_timed_out) {
				pingTimeout = true;
			} else {
				throw;
			}
		}
		std::set<std::string> _issues;
		retrieveTraceLogIssues(_issues);
		if (pingTimeout) {
			// Ping trace log writer thread timeout.
			_issues.insert("trace_log_writer_thread_unresponsive");
			pingTimeout = false;
		}
		issues->set(_issues);
	}
}

class SharedLogsKey {
	TLogVersion logVersion;
	TLogSpillType spillType;
	KeyValueStoreType storeType;

public:
	SharedLogsKey( const TLogOptions& options, KeyValueStoreType kvst )
			: logVersion(options.version), spillType(options.spillType), storeType(kvst) {
		if (logVersion >= TLogVersion::V5)
			spillType = TLogSpillType::UNSET;
	}

	bool operator<(const SharedLogsKey& other) const {
		return std::tie(logVersion, spillType, storeType) <
			std::tie(other.logVersion, other.spillType, other.storeType);
	}
};

struct SharedLogsValue {
	Future<Void> actor = Void();
	UID uid = UID();
	PromiseStream<InitializeTLogRequest> requests;

	SharedLogsValue() = default;
	SharedLogsValue( Future<Void> actor, UID uid, PromiseStream<InitializeTLogRequest> requests )
		: actor(actor), uid(uid), requests(requests) {
	}
};

ACTOR Future<Void> workerServer(
		Reference<ClusterConnectionFile> connFile,
		Reference<AsyncVar<Optional<ClusterControllerFullInterface>>> ccInterface,
		LocalityData locality,
		Reference<AsyncVar<ClusterControllerPriorityInfo>> asyncPriorityInfo,
		ProcessClass initialClass, std::string folder, int64_t memoryLimit,
		std::string metricsConnFile, std::string metricsPrefix,
		Promise<Void> recoveredDiskFiles, int64_t memoryProfileThreshold,
		std::string _coordFolder, std::string whitelistBinPaths,
		Reference<AsyncVar<ServerDBInfo>> dbInfo) {
	state PromiseStream< ErrorInfo > errors;
	state Reference<AsyncVar<Optional<DataDistributorInterface>>> ddInterf( new AsyncVar<Optional<DataDistributorInterface>>() );
	state Reference<AsyncVar<Optional<RatekeeperInterface>>> rkInterf( new AsyncVar<Optional<RatekeeperInterface>>() );
	state Future<Void> handleErrors = workerHandleErrors( errors.getFuture() );  // Needs to be stopped last
	state ActorCollection errorForwarders(false);
	state Future<Void> loggingTrigger = Void();
	state double loggingDelay = SERVER_KNOBS->WORKER_LOGGING_INTERVAL;
	state ActorCollection filesClosed(true);
	state Promise<Void> stopping;
	state WorkerCache<InitializeStorageReply> storageCache;
	state Future<Void> metricsLogger;
	state Reference<AsyncVar<bool>> degraded = FlowTransport::transport().getDegraded();
	// tLogFnForOptions() can return a function that doesn't correspond with the FDB version that the
	// TLogVersion represents.  This can be done if the newer TLog doesn't support a requested option.
	// As (store type, spill type) can map to the same TLogFn across multiple TLogVersions, we need to
	// decide if we should collapse them into the same SharedTLog instance as well.  The answer
	// here is no, so that when running with log_version==3, all files should say V=3.
	state std::map<SharedLogsKey, SharedLogsValue> sharedLogs;
	state Reference<AsyncVar<UID>> activeSharedTLog(new AsyncVar<UID>());
	state WorkerCache<InitializeBackupReply> backupWorkerCache;

	state std::string coordFolder = abspath(_coordFolder);

	state WorkerInterface interf( locality );
	interf.initEndpoints();

	state Reference<AsyncVar<std::set<std::string>>> issues(new AsyncVar<std::set<std::string>>());

	folder = abspath(folder);

	if(metricsPrefix.size() > 0) {
		if( metricsConnFile.size() > 0) {
			try {
				state Database db = Database::createDatabase(metricsConnFile, Database::API_VERSION_LATEST, true, locality);
				metricsLogger = runMetrics( db, KeyRef(metricsPrefix) );
			} catch(Error &e) {
				TraceEvent(SevWarnAlways, "TDMetricsBadClusterFile").error(e).detail("ConnFile", metricsConnFile);
			}
		} else {
			bool lockAware = metricsPrefix.size() && metricsPrefix[0] == '\xff';
			metricsLogger = runMetrics( openDBOnServer( dbInfo, TaskPriority::DefaultEndpoint, true, lockAware ), KeyRef(metricsPrefix) );
		}
	}

	errorForwarders.add( resetAfter(degraded, SERVER_KNOBS->DEGRADED_RESET_INTERVAL, false, SERVER_KNOBS->DEGRADED_WARNING_LIMIT, SERVER_KNOBS->DEGRADED_WARNING_RESET_DELAY, "DegradedReset"));
	errorForwarders.add( loadedPonger( interf.debugPing.getFuture() ) );
	errorForwarders.add( waitFailureServer( interf.waitFailure.getFuture() ) );
	errorForwarders.add( monitorTraceLogIssues(issues) );
	errorForwarders.add( testerServerCore( interf.testerInterface, connFile, dbInfo, locality ) );
	errorForwarders.add(monitorHighMemory(memoryProfileThreshold));

	filesClosed.add(stopping.getFuture());

	initializeSystemMonitorMachineState(SystemMonitorMachineState(
	    folder, locality.dcId(), locality.zoneId(), locality.machineId(), g_network->getLocalAddress().ip));

	{
		auto recruited = interf;
		DUMPTOKEN(recruited.clientInterface.reboot);
		DUMPTOKEN(recruited.clientInterface.profiler);
		DUMPTOKEN(recruited.tLog);
		DUMPTOKEN(recruited.master);
		DUMPTOKEN(recruited.commitProxy);
		DUMPTOKEN(recruited.grvProxy);
		DUMPTOKEN(recruited.resolver);
		DUMPTOKEN(recruited.storage);
		DUMPTOKEN(recruited.debugPing);
		DUMPTOKEN(recruited.coordinationPing);
		DUMPTOKEN(recruited.waitFailure);
		DUMPTOKEN(recruited.setMetricsRate);
		DUMPTOKEN(recruited.eventLogRequest);
		DUMPTOKEN(recruited.traceBatchDumpRequest);
		DUMPTOKEN(recruited.updateServerDBInfo);
	}

	state std::vector<Future<Void>> recoveries;

	try {
		std::vector<DiskStore> stores = getDiskStores( folder );
		bool validateDataFiles = deleteFile(joinPath(folder, validationFilename));
		for( int f = 0; f < stores.size(); f++ ) {
			DiskStore s = stores[f];
			// FIXME: Error handling
			if( s.storedComponent == DiskStore::Storage ) {
				IKeyValueStore* kv = openKVStore(s.storeType, s.filename, s.storeID, memoryLimit, false, validateDataFiles);
				Future<Void> kvClosed = kv->onClosed();
				filesClosed.add( kvClosed );

				StorageServerInterface recruited;
				recruited.uniqueID = s.storeID;
				recruited.locality = locality;
				recruited.initEndpoints();

				std::map<std::string, std::string> details;
				details["StorageEngine"] = s.storeType.toString();
				startRole( Role::STORAGE_SERVER, recruited.id(), interf.id(), details, "Restored" );

				DUMPTOKEN(recruited.getValue);
				DUMPTOKEN(recruited.getKey);
				DUMPTOKEN(recruited.getKeyValues);
				DUMPTOKEN(recruited.getShardState);
				DUMPTOKEN(recruited.waitMetrics);
				DUMPTOKEN(recruited.splitMetrics);
				DUMPTOKEN(recruited.getReadHotRanges);
				DUMPTOKEN(recruited.getRangeSplitPoints);
				DUMPTOKEN(recruited.getStorageMetrics);
				DUMPTOKEN(recruited.waitFailure);
				DUMPTOKEN(recruited.getQueuingMetrics);
				DUMPTOKEN(recruited.getKeyValueStoreType);
				DUMPTOKEN(recruited.watchValue);

				Promise<Void> recovery;
				Future<Void> f = storageServer( kv, recruited, dbInfo, folder, recovery, connFile);
				recoveries.push_back(recovery.getFuture());
				f = handleIOErrors( f, kv, s.storeID, kvClosed );
				f = storageServerRollbackRebooter( f, s.storeType, s.filename, recruited.id(), recruited.locality, dbInfo, folder, &filesClosed, memoryLimit, kv);
				errorForwarders.add( forwardError( errors, Role::STORAGE_SERVER, recruited.id(), f ) );
			} else if( s.storedComponent == DiskStore::TLogData ) {
				std::string logQueueBasename;
				const std::string filename = basename(s.filename);
				if (StringRef(filename).startsWith(fileLogDataPrefix)) {
					logQueueBasename = fileLogQueuePrefix.toString();
				} else {
					StringRef optionsString = StringRef(filename).removePrefix(fileVersionedLogDataPrefix).eat("-");
					logQueueBasename = fileLogQueuePrefix.toString() + optionsString.toString() + "-";
				}
				ASSERT_WE_THINK( abspath(parentDirectory(s.filename)) == folder );
				IKeyValueStore* kv = openKVStore( s.storeType, s.filename, s.storeID, memoryLimit, validateDataFiles );
				const DiskQueueVersion dqv = s.tLogOptions.version >= TLogVersion::V3 ? DiskQueueVersion::V1 : DiskQueueVersion::V0;
				const int64_t diskQueueWarnSize = s.tLogOptions.spillType == TLogSpillType::VALUE ? 10*SERVER_KNOBS->TARGET_BYTES_PER_TLOG : -1;
				IDiskQueue* queue = openDiskQueue(
					joinPath( folder, logQueueBasename + s.storeID.toString() + "-"), tlogQueueExtension.toString(), s.storeID, dqv, diskQueueWarnSize);
				filesClosed.add( kv->onClosed() );
				filesClosed.add( queue->onClosed() );

				std::map<std::string, std::string> details;
				details["StorageEngine"] = s.storeType.toString();
				startRole( Role::SHARED_TRANSACTION_LOG, s.storeID, interf.id(), details, "Restored" );

				Promise<Void> oldLog;
				Promise<Void> recovery;
				TLogFn tLogFn = tLogFnForOptions(s.tLogOptions);
				auto& logData = sharedLogs[SharedLogsKey(s.tLogOptions, s.storeType)];
				// FIXME: Shouldn't if logData.first isValid && !isReady, shouldn't we
				// be sending a fake InitializeTLogRequest rather than calling tLog() ?
				Future<Void> tl = tLogFn( kv, queue, dbInfo, locality, !logData.actor.isValid() || logData.actor.isReady() ? logData.requests : PromiseStream<InitializeTLogRequest>(), s.storeID, interf.id(), true, oldLog, recovery, folder, degraded, activeSharedTLog );
				recoveries.push_back(recovery.getFuture());
				activeSharedTLog->set(s.storeID);

				tl = handleIOErrors( tl, kv, s.storeID );
				tl = handleIOErrors( tl, queue, s.storeID );
				if(!logData.actor.isValid() || logData.actor.isReady()) {
					logData.actor = oldLog.getFuture() || tl;
					logData.uid = s.storeID;
				}
				errorForwarders.add( forwardError( errors, Role::SHARED_TRANSACTION_LOG, s.storeID, tl ) );
			}
		}

		bool hasCache = false;
		//  start cache role if we have the right process class
		if (initialClass.classType() == ProcessClass::StorageCacheClass) {
			hasCache = true;
			StorageServerInterface recruited;
			recruited.locality = locality;
			recruited.initEndpoints();

			std::map<std::string, std::string> details;
			startRole(Role::STORAGE_CACHE, recruited.id(), interf.id(), details);

			// DUMPTOKEN(recruited.getVersion);
			DUMPTOKEN(recruited.getValue);
			DUMPTOKEN(recruited.getKey);
			DUMPTOKEN(recruited.getKeyValues);
			DUMPTOKEN(recruited.getShardState);
			DUMPTOKEN(recruited.waitMetrics);
			DUMPTOKEN(recruited.splitMetrics);
			DUMPTOKEN(recruited.getStorageMetrics);
			DUMPTOKEN(recruited.waitFailure);
			DUMPTOKEN(recruited.getQueuingMetrics);
			DUMPTOKEN(recruited.getKeyValueStoreType);
			DUMPTOKEN(recruited.watchValue);

			auto f = storageCacheServer(recruited, 0, dbInfo);
			f = storageCacheRollbackRebooter( f, recruited.id(), recruited.locality, dbInfo);
			errorForwarders.add(forwardError(errors, Role::STORAGE_CACHE, recruited.id(), f));
		}

		std::map<std::string, std::string> details;
		details["Locality"] = locality.toString();
		details["DataFolder"] = folder;
		details["StoresPresent"] = format("%d", stores.size());
		details["CachePresent"] = hasCache ? "true" : "false";
		startRole( Role::WORKER, interf.id(), interf.id(), details );
		errorForwarders.add(traceRole(Role::WORKER, interf.id()));

		wait(waitForAll(recoveries));
		recoveredDiskFiles.send(Void());

		errorForwarders.add( registrationClient( ccInterface, interf, asyncPriorityInfo, initialClass, ddInterf, rkInterf, degraded, errors, locality, dbInfo, connFile, issues) );

		TraceEvent("RecoveriesComplete", interf.id());

		loop choose {
			when( UpdateServerDBInfoRequest req = waitNext( interf.updateServerDBInfo.getFuture() ) ) {
				ServerDBInfo localInfo = BinaryReader::fromStringRef<ServerDBInfo>(req.serializedDbInfo, AssumeVersion(g_network->protocolVersion()));
				localInfo.myLocality = locality;

				if(localInfo.infoGeneration < dbInfo->get().infoGeneration && localInfo.clusterInterface == dbInfo->get().clusterInterface) {
					std::vector<Endpoint> rep = req.broadcastInfo;
					rep.push_back(interf.updateServerDBInfo.getEndpoint());
					req.reply.send(rep);
				} else {
					Optional<Endpoint> notUpdated;
					if(!ccInterface->get().present() || localInfo.clusterInterface != ccInterface->get().get()) {
						notUpdated = interf.updateServerDBInfo.getEndpoint();
					}
					else if(localInfo.infoGeneration > dbInfo->get().infoGeneration || dbInfo->get().clusterInterface != ccInterface->get().get()) {

						TraceEvent("GotServerDBInfoChange").detail("ChangeID", localInfo.id).detail("MasterID", localInfo.master.id())
						.detail("RatekeeperID", localInfo.ratekeeper.present() ? localInfo.ratekeeper.get().id() : UID())
						.detail("DataDistributorID", localInfo.distributor.present() ? localInfo.distributor.get().id() : UID());
						dbInfo->set(localInfo);
					}
					errorForwarders.add(success(broadcastDBInfoRequest(req, SERVER_KNOBS->DBINFO_SEND_AMOUNT, notUpdated, true)));
				}
			}
			when( RebootRequest req = waitNext( interf.clientInterface.reboot.getFuture() ) ) {
				state RebootRequest rebootReq = req;
				// If suspendDuration is INT_MAX, the trace will not be logged if it was inside the next block
				// Also a useful trace to have even if suspendDuration is 0
				TraceEvent("RebootRequestSuspendingProcess").detail("Duration", req.waitForDuration);
				if(req.waitForDuration) {
					flushTraceFileVoid();
					setProfilingEnabled(0);
					g_network->stop();
					threadSleep(req.waitForDuration);
				}
				if(rebootReq.checkData) {
					Reference<IAsyncFile> checkFile = wait( IAsyncFileSystem::filesystem()->open( joinPath(folder, validationFilename), IAsyncFile::OPEN_CREATE | IAsyncFile::OPEN_READWRITE, 0600 ) );
					wait( checkFile->sync() );
				}

				if(g_network->isSimulated()) {
					TraceEvent("SimulatedReboot").detail("Deletion", rebootReq.deleteData );
					if( rebootReq.deleteData ) {
						throw please_reboot_delete();
					}
					throw please_reboot();
				}
				else {
					TraceEvent("ProcessReboot");
					ASSERT(!rebootReq.deleteData);
					flushAndExit(0);
				}
			}
			when( ProfilerRequest req = waitNext(interf.clientInterface.profiler.getFuture()) ) {
				state ProfilerRequest profilerReq = req;
				// There really isn't a great "filepath sanitizer" or "filepath escape" function available,
				// thus we instead enforce a different requirement.  One can only write to a file that's
				// beneath the working directory, and we remove the ability to do any symlink or ../..
				// tricks by resolving all paths through `abspath` first.
				try {
					std::string realLogDir = abspath(SERVER_KNOBS->LOG_DIRECTORY);
					std::string realOutPath = abspath(realLogDir + "/" + profilerReq.outputFile.toString());
					if (realLogDir.size() < realOutPath.size() &&
					    strncmp(realLogDir.c_str(), realOutPath.c_str(), realLogDir.size()) == 0) {
						profilerReq.outputFile = realOutPath;
						uncancellable(runProfiler(profilerReq));
						profilerReq.reply.send(Void());
					} else {
						profilerReq.reply.sendError(client_invalid_operation());
					}
				} catch (Error& e) {
					profilerReq.reply.sendError(e);
				}
			}
			when( RecruitMasterRequest req = waitNext(interf.master.getFuture()) ) {
				MasterInterface recruited;
				recruited.locality = locality;
				recruited.initEndpoints();

				startRole( Role::MASTER, recruited.id(), interf.id() );

				DUMPTOKEN( recruited.waitFailure );
				DUMPTOKEN( recruited.tlogRejoin );
				DUMPTOKEN( recruited.changeCoordinators );
				DUMPTOKEN( recruited.getCommitVersion );
				DUMPTOKEN( recruited.getLiveCommittedVersion);
				DUMPTOKEN( recruited.reportLiveCommittedVersion);
				DUMPTOKEN( recruited.notifyBackupWorkerDone);

				//printf("Recruited as masterServer\n");
				Future<Void> masterProcess = masterServer( recruited, dbInfo, ccInterface, ServerCoordinators( connFile ), req.lifetime, req.forceRecovery );
				errorForwarders.add( zombie(recruited, forwardError( errors, Role::MASTER, recruited.id(), masterProcess )) );
				req.reply.send(recruited);
			}
			when ( InitializeDataDistributorRequest req = waitNext(interf.dataDistributor.getFuture()) ) {
				DataDistributorInterface recruited(locality);
				recruited.initEndpoints();

				if ( ddInterf->get().present() ) {
					recruited = ddInterf->get().get();
					TEST(true);  // Recruited while already a data distributor.
				} else {
					startRole( Role::DATA_DISTRIBUTOR, recruited.id(), interf.id() );
					DUMPTOKEN( recruited.waitFailure );

					Future<Void> dataDistributorProcess = dataDistributor( recruited, dbInfo );
					errorForwarders.add( forwardError( errors, Role::DATA_DISTRIBUTOR, recruited.id(), setWhenDoneOrError( dataDistributorProcess, ddInterf, Optional<DataDistributorInterface>() ) ) );
					ddInterf->set(Optional<DataDistributorInterface>(recruited));
				}
				TraceEvent("DataDistributorReceived", req.reqId).detail("DataDistributorId", recruited.id());
				req.reply.send(recruited);
			}
			when ( InitializeRatekeeperRequest req = waitNext(interf.ratekeeper.getFuture()) ) {
				RatekeeperInterface recruited(locality, req.reqId);
				recruited.initEndpoints();

				if (rkInterf->get().present()) {
					recruited = rkInterf->get().get();
					TEST(true);  // Recruited while already a ratekeeper.
				} else {
					startRole(Role::RATEKEEPER, recruited.id(), interf.id());
					DUMPTOKEN( recruited.waitFailure );
					DUMPTOKEN( recruited.getRateInfo );
					DUMPTOKEN( recruited.haltRatekeeper );
					DUMPTOKEN(recruited.reportCommitCostEstimation);

					Future<Void> ratekeeperProcess = ratekeeper(recruited, dbInfo);
					errorForwarders.add(
					    forwardError(errors, Role::RATEKEEPER, recruited.id(),
					                 setWhenDoneOrError(ratekeeperProcess, rkInterf, Optional<RatekeeperInterface>())));
					rkInterf->set(Optional<RatekeeperInterface>(recruited));
				}
				TraceEvent("Ratekeeper_InitRequest", req.reqId).detail("RatekeeperId", recruited.id());
				req.reply.send(recruited);
			}
			when (InitializeBackupRequest req = waitNext(interf.backup.getFuture())) {
				if (!backupWorkerCache.exists(req.reqId)) {
					BackupInterface recruited(locality);
					recruited.initEndpoints();

					startRole(Role::BACKUP, recruited.id(), interf.id());
					DUMPTOKEN(recruited.waitFailure);

					ReplyPromise<InitializeBackupReply> backupReady = req.reply;
					backupWorkerCache.set(req.reqId, backupReady.getFuture());
					Future<Void> backupProcess = backupWorker(recruited, req, dbInfo);
					backupProcess = storageCache.removeOnReady(req.reqId, backupProcess);
					errorForwarders.add(forwardError(errors, Role::BACKUP, recruited.id(), backupProcess));
					TraceEvent("BackupInitRequest", req.reqId).detail("BackupId", recruited.id());
					InitializeBackupReply reply(recruited, req.backupEpoch);
					backupReady.send(reply);
				} else {
					forwardPromise(req.reply, backupWorkerCache.get(req.reqId));
				}
			}
			when( InitializeTLogRequest req = waitNext(interf.tLog.getFuture()) ) {
				// For now, there's a one-to-one mapping of spill type to TLogVersion.
				// With future work, a particular version of the TLog can support multiple
				// different spilling strategies, at which point SpillType will need to be
				// plumbed down into tLogFn.
				if (req.logVersion < TLogVersion::MIN_RECRUITABLE) {
					TraceEvent(SevError, "InitializeTLogInvalidLogVersion")
						.detail("Version", req.logVersion)
						.detail("MinRecruitable", TLogVersion::MIN_RECRUITABLE);
					req.reply.sendError(internal_error());
				}
				TLogOptions tLogOptions(req.logVersion, req.spillType);
				TLogFn tLogFn = tLogFnForOptions(tLogOptions);
				auto& logData = sharedLogs[SharedLogsKey(tLogOptions, req.storeType)];
				logData.requests.send(req);
				if(!logData.actor.isValid() || logData.actor.isReady()) {
					UID logId = deterministicRandom()->randomUniqueID();
					std::map<std::string, std::string> details;
					details["ForMaster"] = req.recruitmentID.shortString();
					details["StorageEngine"] = req.storeType.toString();

					//FIXME: start role for every tlog instance, rather that just for the shared actor, also use a different role type for the shared actor
					startRole( Role::SHARED_TRANSACTION_LOG, logId, interf.id(), details );

					const StringRef prefix = req.logVersion > TLogVersion::V2 ? fileVersionedLogDataPrefix : fileLogDataPrefix;
					std::string filename = filenameFromId( req.storeType, folder, prefix.toString() + tLogOptions.toPrefix(), logId );
					IKeyValueStore* data = openKVStore( req.storeType, filename, logId, memoryLimit );
					const DiskQueueVersion dqv = tLogOptions.version >= TLogVersion::V3 ? DiskQueueVersion::V1 : DiskQueueVersion::V0;
					IDiskQueue* queue = openDiskQueue( joinPath( folder, fileLogQueuePrefix.toString() + tLogOptions.toPrefix() + logId.toString() + "-" ), tlogQueueExtension.toString(), logId, dqv );
					filesClosed.add( data->onClosed() );
					filesClosed.add( queue->onClosed() );

					Future<Void> tLogCore = tLogFn( data, queue, dbInfo, locality, logData.requests, logId, interf.id(), false, Promise<Void>(), Promise<Void>(), folder, degraded, activeSharedTLog );
					tLogCore = handleIOErrors( tLogCore, data, logId );
					tLogCore = handleIOErrors( tLogCore, queue, logId );
					errorForwarders.add( forwardError( errors, Role::SHARED_TRANSACTION_LOG, logId, tLogCore ) );
					logData.actor = tLogCore;
					logData.uid = logId;
				}
				activeSharedTLog->set(logData.uid);
			}
			when( InitializeStorageRequest req = waitNext(interf.storage.getFuture()) ) {
				if( !storageCache.exists( req.reqId ) ) {
					StorageServerInterface recruited(req.interfaceId);
					recruited.locality = locality;
					recruited.initEndpoints();

					std::map<std::string, std::string> details;
					details["StorageEngine"] = req.storeType.toString();
					startRole( Role::STORAGE_SERVER, recruited.id(), interf.id(), details );

					DUMPTOKEN(recruited.getValue);
					DUMPTOKEN(recruited.getKey);
					DUMPTOKEN(recruited.getKeyValues);
					DUMPTOKEN(recruited.getShardState);
					DUMPTOKEN(recruited.waitMetrics);
					DUMPTOKEN(recruited.splitMetrics);
					DUMPTOKEN(recruited.getReadHotRanges);
					DUMPTOKEN(recruited.getRangeSplitPoints);
					DUMPTOKEN(recruited.getStorageMetrics);
					DUMPTOKEN(recruited.waitFailure);
					DUMPTOKEN(recruited.getQueuingMetrics);
					DUMPTOKEN(recruited.getKeyValueStoreType);
					DUMPTOKEN(recruited.watchValue);
					//printf("Recruited as storageServer\n");

					std::string filename = filenameFromId( req.storeType, folder, fileStoragePrefix.toString(), recruited.id() );
					IKeyValueStore* data = openKVStore( req.storeType, filename, recruited.id(), memoryLimit );
					Future<Void> kvClosed = data->onClosed();
					filesClosed.add( kvClosed );
					ReplyPromise<InitializeStorageReply> storageReady = req.reply;
					storageCache.set( req.reqId, storageReady.getFuture() );
					Future<Void> s = storageServer( data, recruited, req.seedTag, storageReady, dbInfo, folder );
					s = handleIOErrors(s, data, recruited.id(), kvClosed);
					s = storageCache.removeOnReady( req.reqId, s );
					s = storageServerRollbackRebooter( s, req.storeType, filename, recruited.id(), recruited.locality, dbInfo, folder, &filesClosed, memoryLimit, data );
					errorForwarders.add( forwardError( errors, Role::STORAGE_SERVER, recruited.id(), s ) );
				} else
					forwardPromise( req.reply, storageCache.get( req.reqId ) );
			}
			when(InitializeCommitProxyRequest req = waitNext(interf.commitProxy.getFuture())) {
				CommitProxyInterface recruited;
				recruited.processId = locality.processId();
				recruited.provisional = false;
				recruited.initEndpoints();

				std::map<std::string, std::string> details;
				details["ForMaster"] = req.master.id().shortString();
				startRole(Role::COMMIT_PROXY, recruited.id(), interf.id(), details);

				DUMPTOKEN(recruited.commit);
				DUMPTOKEN(recruited.getConsistentReadVersion);
				DUMPTOKEN(recruited.getKeyServersLocations);
				DUMPTOKEN(recruited.getStorageServerRejoinInfo);
				DUMPTOKEN(recruited.waitFailure);
				DUMPTOKEN(recruited.txnState);

				// printf("Recruited as commitProxyServer\n");
				errorForwarders.add(
				    zombie(recruited, forwardError(errors, Role::COMMIT_PROXY, recruited.id(),
				                                   commitProxyServer(recruited, req, dbInfo, whitelistBinPaths))));
				req.reply.send(recruited);
			}
			when( InitializeGrvProxyRequest req = waitNext(interf.grvProxy.getFuture()) ) {
				GrvProxyInterface recruited;
				recruited.processId = locality.processId();
				recruited.provisional = false;
				recruited.initEndpoints();

				std::map<std::string, std::string> details;
				details["ForMaster"] = req.master.id().shortString();
				startRole( Role::GRV_PROXY, recruited.id(), interf.id(), details );

				DUMPTOKEN(recruited.getConsistentReadVersion);
				DUMPTOKEN(recruited.waitFailure);
				DUMPTOKEN(recruited.getHealthMetrics);

				//printf("Recruited as grvProxyServer\n");
				errorForwarders.add( zombie(recruited, forwardError( errors, Role::GRV_PROXY, recruited.id(),
						grvProxyServer( recruited, req, dbInfo ) ) ) );
				req.reply.send(recruited);
			}
			when( InitializeResolverRequest req = waitNext(interf.resolver.getFuture()) ) {
				ResolverInterface recruited;
				recruited.locality = locality;
				recruited.initEndpoints();

				std::map<std::string, std::string> details;
				startRole( Role::RESOLVER, recruited.id(), interf.id(), details );

				DUMPTOKEN(recruited.resolve);
				DUMPTOKEN(recruited.metrics);
				DUMPTOKEN(recruited.split);
				DUMPTOKEN(recruited.waitFailure);

				errorForwarders.add( zombie(recruited, forwardError( errors, Role::RESOLVER, recruited.id(),
						resolver( recruited, req, dbInfo ) ) ) );
				req.reply.send(recruited);
			}
			when( InitializeLogRouterRequest req = waitNext(interf.logRouter.getFuture()) ) {
				TLogInterface recruited(locality);
				recruited.initEndpoints();

				std::map<std::string, std::string> details;
				startRole( Role::LOG_ROUTER, recruited.id(), interf.id(), details );

				DUMPTOKEN( recruited.peekMessages );
				DUMPTOKEN( recruited.popMessages );
				DUMPTOKEN( recruited.commit );
				DUMPTOKEN( recruited.lock );
				DUMPTOKEN( recruited.getQueuingMetrics );
				DUMPTOKEN( recruited.confirmRunning );
				DUMPTOKEN( recruited.waitFailure );
				DUMPTOKEN( recruited.recoveryFinished );
				DUMPTOKEN( recruited.disablePopRequest );
				DUMPTOKEN( recruited.enablePopRequest );
				DUMPTOKEN( recruited.snapRequest );

				errorForwarders.add( zombie(recruited, forwardError( errors, Role::LOG_ROUTER, recruited.id(),
						logRouter( recruited, req, dbInfo ) ) ) );
				req.reply.send(recruited);
			}
			when( CoordinationPingMessage m = waitNext( interf.coordinationPing.getFuture() ) ) {
				TraceEvent("CoordinationPing", interf.id()).detail("CCID", m.clusterControllerId).detail("TimeStep", m.timeStep);
			}
			when( SetMetricsLogRateRequest req = waitNext(interf.setMetricsRate.getFuture()) ) {
				TraceEvent("LoggingRateChange", interf.id()).detail("OldDelay", loggingDelay).detail("NewLogPS", req.metricsLogsPerSecond);
				if( req.metricsLogsPerSecond != 0 ) {
					loggingDelay = 1.0 / req.metricsLogsPerSecond;
					loggingTrigger = Void();
				}
			}
			when( EventLogRequest req = waitNext(interf.eventLogRequest.getFuture()) ) {
				TraceEventFields e;
				if( req.getLastError )
					e = latestEventCache.getLatestError();
				else
					e = latestEventCache.get( req.eventName.toString() );
				req.reply.send(e);
			}
			when( TraceBatchDumpRequest req = waitNext(interf.traceBatchDumpRequest.getFuture()) ) {
				g_traceBatch.dump();
				req.reply.send(Void());
			}
			when( DiskStoreRequest req = waitNext(interf.diskStoreRequest.getFuture()) ) {
				Standalone<VectorRef<UID>> ids;
				for(DiskStore d : getDiskStores(folder)) {
					bool included = true;
					if(!req.includePartialStores) {
						if(d.storeType == KeyValueStoreType::SSD_BTREE_V1) {
							included = fileExists(d.filename + ".fdb-wal");
						}
						else if (d.storeType == KeyValueStoreType::SSD_BTREE_V2) {
							included = fileExists(d.filename + ".sqlite-wal");
						}
						else if (d.storeType == KeyValueStoreType::SSD_REDWOOD_V1) {
							included = fileExists(d.filename + "0.pagerlog") && fileExists(d.filename + "1.pagerlog");
						}
						else if (d.storeType == KeyValueStoreType::SSD_ROCKSDB_V1) {
							included = fileExists(joinPath(d.filename, "CURRENT")) && fileExists(joinPath(d.filename, "IDENTITY"));
						} else if (d.storeType == KeyValueStoreType::MEMORY) {
							included = fileExists(d.filename + "1.fdq");
						} else {
							ASSERT(d.storeType == KeyValueStoreType::MEMORY_RADIXTREE);
							included = fileExists(d.filename + "1.fdr");
						}
						if(d.storedComponent == DiskStore::COMPONENT::TLogData && included) {
							included = false;
							// The previous code assumed that d.filename is a filename.  But that is not true.
							// d.filename is a path. Removing a prefix and adding a new one just makes a broken
							// directory name.  So fileExists would always return false.
							// Weirdly, this doesn't break anything, as tested by taking a clean check of FDB,
							// setting included to false always, and then running correctness.  So I'm just
							// improving the situation by actually marking it as broken.
							// FIXME: this whole thing
							/*
							std::string logDataBasename;
							StringRef filename = d.filename;
							if (filename.startsWith(fileLogDataPrefix)) {
								logDataBasename = fileLogQueuePrefix.toString() + d.filename.substr(fileLogDataPrefix.size());
							} else {
								StringRef optionsString = filename.removePrefix(fileVersionedLogDataPrefix).eat("-");
								logDataBasename = fileLogQueuePrefix.toString() + optionsString.toString() + "-";
							}
							TraceEvent("DiskStoreRequest").detail("FilenameBasename", logDataBasename);
							if (fileExists(logDataBasename + "0.fdq") && fileExists(logDataBasename + "1.fdq")) {
								included = true;
							}
							*/
						}
					}
					if(included) {
						ids.push_back(ids.arena(), d.storeID);
					}
				}
				req.reply.send(ids);
			}
			when( wait( loggingTrigger ) ) {
				systemMonitor();
				loggingTrigger = delay( loggingDelay, TaskPriority::FlushTrace );
			}
			when(state WorkerSnapRequest snapReq = waitNext(interf.workerSnapReq.getFuture())) {
				Standalone<StringRef> snapFolder = StringRef(folder);
				if (snapReq.role.toString() == "coord") {
					snapFolder = coordFolder;
				}
				errorForwarders.add(workerSnapCreate(snapReq, snapFolder));
			}
			when( wait( errorForwarders.getResult() ) ) {}
			when( wait( handleErrors ) ) {}
		}
	} catch (Error& err) {
		// Make sure actors are cancelled before "recovery" promises are destructed.
		for (auto f : recoveries) f.cancel();
		state Error e = err;
		bool ok = e.code() == error_code_please_reboot || e.code() == error_code_actor_cancelled || e.code() == error_code_please_reboot_delete;

		endRole(Role::WORKER, interf.id(), "WorkerError", ok, e);
		errorForwarders.clear(false);
		sharedLogs.clear();

		if (e.code() != error_code_actor_cancelled) { // We get cancelled e.g. when an entire simulation times out, but in that case we won't be restarted and don't need to wait for shutdown
			stopping.send(Void());
			wait( filesClosed.getResult() ); // Wait for complete shutdown of KV stores
			wait(delay(0.0)); //Unwind the callstack to make sure that IAsyncFile references are all gone
			TraceEvent(SevInfo, "WorkerShutdownComplete", interf.id());
		}

		throw e;
	}
}

ACTOR Future<Void> extractClusterInterface( Reference<AsyncVar<Optional<ClusterControllerFullInterface>>> a, Reference<AsyncVar<Optional<ClusterInterface>>> b ) {
	loop {
		if(a->get().present())
			b->set(a->get().get().clientInterface);
		else
			b->set(Optional<ClusterInterface>());
		wait(a->onChange());
	}
}

static std::set<int> const& normalWorkerErrors() {
	static std::set<int> s;
	if (s.empty()) {
		s.insert( error_code_please_reboot );
		s.insert( error_code_please_reboot_delete );
	}
	return s;
}

ACTOR Future<Void> fileNotFoundToNever(Future<Void> f) {
	try {
		wait(f);
		return Void();
	} catch (Error& e) {
		if (e.code() == error_code_file_not_found) {
			TraceEvent(SevWarn, "ClusterCoordinatorFailed").error(e);
			return Never();
		}
		throw;
	}
}

ACTOR Future<Void> printTimeout() {
	wait( delay(5) );
	if( !g_network->isSimulated() ) {
		fprintf(stderr, "Warning: FDBD has not joined the cluster after 5 seconds.\n");
		fprintf(stderr, "  Check configuration and availability using the 'status' command with the fdbcli\n");
	}
	return Void();
}

ACTOR Future<Void> printOnFirstConnected( Reference<AsyncVar<Optional<ClusterInterface>>> ci ) {
	state Future<Void> timeoutFuture = printTimeout();
	loop {
		choose {
			when (wait( ci->get().present() ? IFailureMonitor::failureMonitor().onStateEqual( ci->get().get().openDatabase.getEndpoint(), FailureStatus(false) ) : Never() )) {
				printf("FDBD joined cluster.\n");
				TraceEvent("FDBDConnected");
				return Void();
			}
			when( wait(ci->onChange())) {}
		}
	}
}

ClusterControllerPriorityInfo getCCPriorityInfo(std::string filePath, ProcessClass processClass) {
	if (!fileExists(filePath))
		return ClusterControllerPriorityInfo(ProcessClass(processClass.classType(), ProcessClass::CommandLineSource).machineClassFitness(ProcessClass::ClusterController), false, ClusterControllerPriorityInfo::FitnessUnknown);
	std::string contents(readFileBytes(filePath, 1000));
	BinaryReader br(StringRef(contents), IncludeVersion());
	ClusterControllerPriorityInfo priorityInfo(ProcessClass::UnsetFit, false, ClusterControllerPriorityInfo::FitnessUnknown);
	br >> priorityInfo;
	if (!br.empty()) {
		if (g_network->isSimulated()) {
			ASSERT(false);
		}
		else {
			TraceEvent(SevWarnAlways, "FitnessFileCorrupted").detail("filePath", filePath);
			return ClusterControllerPriorityInfo(ProcessClass(processClass.classType(), ProcessClass::CommandLineSource).machineClassFitness(ProcessClass::ClusterController), false, ClusterControllerPriorityInfo::FitnessUnknown);
		}
	}
	return priorityInfo;
}

ACTOR Future<Void> monitorAndWriteCCPriorityInfo(std::string filePath, Reference<AsyncVar<ClusterControllerPriorityInfo>> asyncPriorityInfo) {
	loop {
		wait(asyncPriorityInfo->onChange());
		std::string contents(BinaryWriter::toValue(asyncPriorityInfo->get(), IncludeVersion(ProtocolVersion::withClusterControllerPriorityInfo())).toString());
		atomicReplace(filePath, contents, false);
	}
}

ACTOR Future<UID> createAndLockProcessIdFile(std::string folder) {
	state UID processIDUid;
	platform::createDirectory(folder);

	loop {
		try {
			state std::string lockFilePath = joinPath(folder, "processId");
			state ErrorOr<Reference<IAsyncFile>> lockFile = wait(errorOr(IAsyncFileSystem::filesystem(g_network)->open(lockFilePath, IAsyncFile::OPEN_READWRITE | IAsyncFile::OPEN_LOCK, 0600)));

			if (lockFile.isError() && lockFile.getError().code() == error_code_file_not_found && !fileExists(lockFilePath)) {
				Reference<IAsyncFile> _lockFile = wait(IAsyncFileSystem::filesystem()->open(lockFilePath, IAsyncFile::OPEN_ATOMIC_WRITE_AND_CREATE | IAsyncFile::OPEN_CREATE | IAsyncFile::OPEN_LOCK | IAsyncFile::OPEN_READWRITE, 0600));
				lockFile = _lockFile;
				processIDUid = deterministicRandom()->randomUniqueID();
				BinaryWriter wr(IncludeVersion(ProtocolVersion::withProcessIDFile()));
				wr << processIDUid;
				wait(lockFile.get()->write(wr.getData(), wr.getLength(), 0));
				wait(lockFile.get()->sync());
			}
			else {
				if (lockFile.isError()) throw lockFile.getError(); // If we've failed to open the file, throw an exception

				int64_t fileSize = wait(lockFile.get()->size());
				state Key fileData = makeString(fileSize);
				wait(success(lockFile.get()->read(mutateString(fileData), fileSize, 0)));
				try {
					processIDUid = BinaryReader::fromStringRef<UID>(fileData, IncludeVersion());
					return processIDUid;
				} catch (Error& e) {
					if(!g_network->isSimulated()) {
						throw;
					}
					lockFile = ErrorOr<Reference<IAsyncFile>>();
					wait(IAsyncFileSystem::filesystem()->deleteFile(lockFilePath, true));
				}
			}
		}
		catch (Error& e) {
			if (e.code() == error_code_actor_cancelled) {
				throw;
			}
			if (!e.isInjectedFault()) {
				fprintf(stderr, "ERROR: error creating or opening process id file `%s'.\n", joinPath(folder, "processId").c_str());
			}
			TraceEvent(SevError, "OpenProcessIdError").error(e);
			throw;
		}
	}
}

ACTOR Future<MonitorLeaderInfo> monitorLeaderRemotelyOneGeneration( Reference<ClusterConnectionFile> connFile, Reference<AsyncVar<Value>> result, MonitorLeaderInfo info ) {
	state ClusterConnectionString ccf = info.intermediateConnFile->getConnectionString();
	state vector<NetworkAddress> addrs = ccf.coordinators();
	state ElectionResultRequest request;
	state int index = 0;
	state int successIndex = 0;
	request.key = ccf.clusterKey();
	request.coordinators = ccf.coordinators();

	deterministicRandom()->randomShuffle(addrs);

	loop {
		LeaderElectionRegInterface interf( addrs[index] );
		request.reply = ReplyPromise<Optional<LeaderInfo>>();

		ErrorOr<Optional<LeaderInfo>> leader = wait( interf.electionResult.tryGetReply( request ) );
		if (leader.present()) {
			if(leader.get().present()) {
				if( leader.get().get().forward ) {
					info.intermediateConnFile = makeReference<ClusterConnectionFile>(
					    connFile->getFilename(), ClusterConnectionString(leader.get().get().serializedInfo.toString()));
					return info;
				}
				if(connFile != info.intermediateConnFile) {
					if(!info.hasConnected) {
						TraceEvent(SevWarnAlways, "IncorrectClusterFileContentsAtConnection").detail("Filename", connFile->getFilename())
							.detail("ConnectionStringFromFile", connFile->getConnectionString().toString())
							.detail("CurrentConnectionString", info.intermediateConnFile->getConnectionString().toString());
					}
					connFile->setConnectionString(info.intermediateConnFile->getConnectionString());
					info.intermediateConnFile = connFile;
				}

				info.hasConnected = true;
				connFile->notifyConnected();
				request.knownLeader = leader.get().get().changeID;

				ClusterControllerPriorityInfo info = leader.get().get().getPriorityInfo();
				if( leader.get().get().serializedInfo.size() && !info.isExcluded &&
				    (info.dcFitness == ClusterControllerPriorityInfo::FitnessPrimary ||
				     info.dcFitness == ClusterControllerPriorityInfo::FitnessPreferred ||
				     info.dcFitness == ClusterControllerPriorityInfo::FitnessUnknown)) {
					result->set(leader.get().get().serializedInfo);
				} else {
					result->set(Value());
				}
			}
			successIndex = index;
		} else {
			index = (index+1) % addrs.size();
			if (index == successIndex) {
				wait( delay( CLIENT_KNOBS->COORDINATOR_RECONNECTION_DELAY ) );
			}
		}
	}
}

ACTOR Future<Void> monitorLeaderRemotelyInternal( Reference<ClusterConnectionFile> connFile, Reference<AsyncVar<Value>> outSerializedLeaderInfo ) {
	state MonitorLeaderInfo info(connFile);
	loop {
		MonitorLeaderInfo _info = wait( monitorLeaderRemotelyOneGeneration( connFile, outSerializedLeaderInfo, info ) );
		info = _info;
	}
}

template <class LeaderInterface>
Future<Void> monitorLeaderRemotely(Reference<ClusterConnectionFile> const& connFile,
						   Reference<AsyncVar<Optional<LeaderInterface>>> const& outKnownLeader) {
	LeaderDeserializer<LeaderInterface> deserializer;
	auto serializedInfo = makeReference<AsyncVar<Value>>();
	Future<Void> m = monitorLeaderRemotelyInternal( connFile, serializedInfo );
	return m || deserializer( serializedInfo, outKnownLeader );
}

ACTOR Future<Void> monitorLeaderRemotelyWithDelayedCandidacy( Reference<ClusterConnectionFile> connFile, Reference<AsyncVar<Optional<ClusterControllerFullInterface>>> currentCC, Reference<AsyncVar<ClusterControllerPriorityInfo>> asyncPriorityInfo, Future<Void> recoveredDiskFiles, LocalityData locality, Reference<AsyncVar<ServerDBInfo>> dbInfo ) {
	state Future<Void> monitor = monitorLeaderRemotely( connFile, currentCC );
	state Future<Void> timeout;

	wait(recoveredDiskFiles);

	loop {
		if(currentCC->get().present() && dbInfo->get().clusterInterface == currentCC->get().get() && IFailureMonitor::failureMonitor().getState( currentCC->get().get().registerWorker.getEndpoint() ).isAvailable()) {
			timeout = Future<Void>();
		} else if(!timeout.isValid()) {
			timeout = delay( SERVER_KNOBS->MIN_DELAY_CC_WORST_FIT_CANDIDACY_SECONDS + (deterministicRandom()->random01()*(SERVER_KNOBS->MAX_DELAY_CC_WORST_FIT_CANDIDACY_SECONDS-SERVER_KNOBS->MIN_DELAY_CC_WORST_FIT_CANDIDACY_SECONDS)) );
		}
		choose {
			when( wait(currentCC->onChange()) ) {}
			when( wait(dbInfo->onChange()) ) {}
			when( wait(currentCC->get().present() ? IFailureMonitor::failureMonitor().onStateChanged( currentCC->get().get().registerWorker.getEndpoint() ) : Never() ) ) {}
			when( wait(timeout.isValid() ? timeout : Never()) ) {
				monitor.cancel();
				wait( clusterController( connFile, currentCC , asyncPriorityInfo, recoveredDiskFiles, locality ) );
				return Void();
			}
		}
	}
}

<<<<<<< HEAD
extern void setupStackSignal();
=======
ACTOR Future<Void> serveProtocolInfo() {
	state RequestStream<ProtocolInfoRequest> protocolInfo(
	    PeerCompatibilityPolicy{ RequirePeer::AtLeast, ProtocolVersion::withStableInterfaces() });
	protocolInfo.makeWellKnownEndpoint(WLTOKEN_PROTOCOL_INFO, TaskPriority::DefaultEndpoint);
	loop {
		state ProtocolInfoRequest req = waitNext(protocolInfo.getFuture());
		req.reply.send(ProtocolInfoReply{ g_network->protocolVersion() });
	}
}
>>>>>>> c8950490

ACTOR Future<Void> fdbd(
	Reference<ClusterConnectionFile> connFile,
	LocalityData localities,
	ProcessClass processClass,
	std::string dataFolder,
	std::string coordFolder,
	int64_t memoryLimit,
	std::string metricsConnFile,
	std::string metricsPrefix,
	int64_t memoryProfileThreshold,
	std::string whitelistBinPaths)
{
	state vector<Future<Void>> actors;
	state Promise<Void> recoveredDiskFiles;
	setupStackSignal();
	currentLineage->modify(&RoleLineage::role) = ProcessClass::Worker;

	actors.push_back(serveProtocolInfo());

	try {
		ServerCoordinators coordinators( connFile );
		if (g_network->isSimulated()) {
			whitelistBinPaths = ",, random_path,  /bin/snap_create.sh,,";
		}
		TraceEvent("StartingFDBD").detail("ZoneID", localities.zoneId()).detail("MachineId", localities.machineId()).detail("DiskPath", dataFolder).detail("CoordPath", coordFolder).detail("WhiteListBinPath", whitelistBinPaths);

		// SOMEDAY: start the services on the machine in a staggered fashion in simulation?
		// Endpoints should be registered first before any process trying to connect to it.
		// So coordinationServer actor should be the first one executed before any other.
		if (coordFolder.size()) {
			// SOMEDAY: remove the fileNotFound wrapper and make DiskQueue construction safe from errors setting up
			// their files
			actors.push_back(fileNotFoundToNever(coordinationServer(coordFolder)));
		}

		state UID processIDUid = wait(createAndLockProcessIdFile(dataFolder));
		localities.set(LocalityData::keyProcessId, processIDUid.toString());
		// Only one process can execute on a dataFolder from this point onwards

		std::string fitnessFilePath = joinPath(dataFolder, "fitness");
		auto cc = makeReference<AsyncVar<Optional<ClusterControllerFullInterface>>>();
		auto ci = makeReference<AsyncVar<Optional<ClusterInterface>>>();
		auto asyncPriorityInfo =
		    makeReference<AsyncVar<ClusterControllerPriorityInfo>>(getCCPriorityInfo(fitnessFilePath, processClass));
		auto dbInfo = makeReference<AsyncVar<ServerDBInfo>>();

		actors.push_back(reportErrors(monitorAndWriteCCPriorityInfo(fitnessFilePath, asyncPriorityInfo), "MonitorAndWriteCCPriorityInfo"));
		if (processClass.machineClassFitness(ProcessClass::ClusterController) == ProcessClass::NeverAssign) {
			actors.push_back( reportErrors( monitorLeader( connFile, cc ), "ClusterController" ) );
		} else if (processClass.machineClassFitness(ProcessClass::ClusterController) == ProcessClass::WorstFit && SERVER_KNOBS->MAX_DELAY_CC_WORST_FIT_CANDIDACY_SECONDS > 0) {
			actors.push_back( reportErrors( monitorLeaderRemotelyWithDelayedCandidacy( connFile, cc, asyncPriorityInfo, recoveredDiskFiles.getFuture(), localities, dbInfo ), "ClusterController" ) );
		} else {
			actors.push_back( reportErrors( clusterController( connFile, cc , asyncPriorityInfo, recoveredDiskFiles.getFuture(), localities ), "ClusterController") );
		}
		actors.push_back( reportErrors(extractClusterInterface( cc, ci ), "ExtractClusterInterface") );
		actors.push_back( reportErrorsExcept(workerServer(connFile, cc, localities, asyncPriorityInfo, processClass, dataFolder, memoryLimit, metricsConnFile, metricsPrefix, recoveredDiskFiles, memoryProfileThreshold, coordFolder, whitelistBinPaths, dbInfo), "WorkerServer", UID(), &normalWorkerErrors()) );
		state Future<Void> firstConnect = reportErrors( printOnFirstConnected(ci), "ClusterFirstConnectedError" );

		wait( quorum(actors,1) );
		ASSERT(false);  // None of these actors should terminate normally
		throw internal_error();
	} catch (Error& e) {
		// Make sure actors are cancelled before recoveredDiskFiles is destructed.
		// Otherwise, these actors may get a broken promise error.
		for (auto f : actors) f.cancel();
		Error err = checkIOTimeout(e);
		throw err;
	}
}

const Role Role::WORKER("Worker", "WK", false);
const Role Role::STORAGE_SERVER("StorageServer", "SS");
const Role Role::TRANSACTION_LOG("TLog", "TL");
const Role Role::SHARED_TRANSACTION_LOG("SharedTLog", "SL", false);
const Role Role::COMMIT_PROXY("CommitProxyServer", "CP");
const Role Role::GRV_PROXY("GrvProxyServer", "GP");
const Role Role::MASTER("MasterServer", "MS");
const Role Role::RESOLVER("Resolver", "RV");
const Role Role::CLUSTER_CONTROLLER("ClusterController", "CC");
const Role Role::TESTER("Tester", "TS");
const Role Role::LOG_ROUTER("LogRouter", "LR");
const Role Role::DATA_DISTRIBUTOR("DataDistributor", "DD");
const Role Role::RATEKEEPER("Ratekeeper", "RK");
const Role Role::STORAGE_CACHE("StorageCache", "SC");
const Role Role::COORDINATOR("Coordinator", "CD");
const Role Role::BACKUP("Backup", "BK");<|MERGE_RESOLUTION|>--- conflicted
+++ resolved
@@ -48,11 +48,8 @@
 #include "flow/Profiler.h"
 #include "flow/ThreadHelper.actor.h"
 #include "flow/Trace.h"
-<<<<<<< HEAD
 #include "flow/flow.h"
-=======
 #include "flow/network.h"
->>>>>>> c8950490
 
 #ifdef __linux__
 #include <fcntl.h>
@@ -1803,9 +1800,8 @@
 	}
 }
 
-<<<<<<< HEAD
 extern void setupStackSignal();
-=======
+
 ACTOR Future<Void> serveProtocolInfo() {
 	state RequestStream<ProtocolInfoRequest> protocolInfo(
 	    PeerCompatibilityPolicy{ RequirePeer::AtLeast, ProtocolVersion::withStableInterfaces() });
@@ -1815,7 +1811,6 @@
 		req.reply.send(ProtocolInfoReply{ g_network->protocolVersion() });
 	}
 }
->>>>>>> c8950490
 
 ACTOR Future<Void> fdbd(
 	Reference<ClusterConnectionFile> connFile,
