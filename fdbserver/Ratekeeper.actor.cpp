--- conflicted
+++ resolved
@@ -907,7 +907,7 @@
 	return Void();
 }
 
-void tryAutoThrottleTag(RatekeeperData* self, TransactionTag tag, double rate, double busyness) {
+void tryAutoThrottleTag(RatekeeperData* self, TransactionTag tag, double rate, double busyness, TagThrottledReason reason) {
 	if (busyness > SERVER_KNOBS->AUTO_THROTTLE_TARGET_TAG_BUSYNESS && rate > SERVER_KNOBS->MIN_TAG_COST) {
 		TEST(true); // Transaction tag auto-throttled
 		Optional<double> clientRate = self->throttledTags.autoThrottleTag(self->id, tag, busyness);
@@ -917,12 +917,7 @@
 
 			self->addActor.send(ThrottleApi::throttleTags(
 			    self->db, tags, clientRate.get(), SERVER_KNOBS->AUTO_TAG_THROTTLE_DURATION, TagThrottleType::AUTO,
-<<<<<<< HEAD
-			    TransactionPriority::DEFAULT, now() + SERVER_KNOBS->AUTO_TAG_THROTTLE_DURATION));
-=======
-			    TransactionPriority::DEFAULT, now() + SERVER_KNOBS->AUTO_TAG_THROTTLE_DURATION,
-			    TagThrottledReason::BUSY_READ));
->>>>>>> e7662eec
+			    TransactionPriority::DEFAULT, now() + SERVER_KNOBS->AUTO_TAG_THROTTLE_DURATION, reason));
 		}
 	}
 }
@@ -938,7 +933,8 @@
 	           (storageQueue > SERVER_KNOBS->AUTO_TAG_THROTTLE_STORAGE_QUEUE_BYTES ||
 	           storageDurabilityLag > SERVER_KNOBS->AUTO_TAG_THROTTLE_DURABILITY_LAG_VERSIONS)) {
 		// read saturated
-		tryAutoThrottleTag(self, ss.busiestReadTag.get(), ss.busiestReadTagRate, ss.busiestReadTagFractionalBusyness);
+		tryAutoThrottleTag(self, ss.busiestReadTag.get(), ss.busiestReadTagRate, ss.busiestReadTagFractionalBusyness,
+		                   TagThrottledReason::BUSY_READ);
 	}
 }
 
