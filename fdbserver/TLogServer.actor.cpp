/*
 * TLogServer.actor.cpp
 *
 * This source file is part of the FoundationDB open source project
 *
 * Copyright 2013-2018 Apple Inc. and the FoundationDB project authors
 * 
 * Licensed under the Apache License, Version 2.0 (the "License");
 * you may not use this file except in compliance with the License.
 * You may obtain a copy of the License at
 * 
 *     http://www.apache.org/licenses/LICENSE-2.0
 * 
 * Unless required by applicable law or agreed to in writing, software
 * distributed under the License is distributed on an "AS IS" BASIS,
 * WITHOUT WARRANTIES OR CONDITIONS OF ANY KIND, either express or implied.
 * See the License for the specific language governing permissions and
 * limitations under the License.
 */

#include "flow/actorcompiler.h"
#include "flow/Hash3.h"
#include "flow/Stats.h"
#include "flow/UnitTest.h"
#include "fdbclient/NativeAPI.h"
#include "fdbclient/Notified.h"
#include "fdbclient/KeyRangeMap.h"
#include "fdbclient/SystemData.h"
#include "WorkerInterface.h"
#include "TLogInterface.h"
#include "Knobs.h"
#include "IKeyValueStore.h"
#include "flow/ActorCollection.h"
#include "fdbrpc/FailureMonitor.h"
#include "IDiskQueue.h"
#include "fdbrpc/sim_validation.h"
#include "ServerDBInfo.h"
#include "LogSystem.h"
#include "WaitFailure.h"
#include "RecoveryState.h"
#include "fdbrpc/simulator.h"

using std::pair;
using std::make_pair;
using std::min;
using std::max;

struct TLogQueueEntryRef {
	UID id;
	Version version;
	Version knownCommittedVersion;
	StringRef messages;
	VectorRef< TagMessagesRef > tags;

	TLogQueueEntryRef() : version(0), knownCommittedVersion(0) {}
	TLogQueueEntryRef(Arena &a, TLogQueueEntryRef const &from)
	  : version(from.version), knownCommittedVersion(from.knownCommittedVersion), id(from.id), messages(a, from.messages), tags(a, from.tags) {
	}

	template <class Ar>
	void serialize(Ar& ar) {
		if( ar.protocolVersion() >= 0x0FDB00A460010001) {
			ar & version & messages & tags & knownCommittedVersion & id;
		} else if(ar.isDeserializing) {
			ar & version & messages & tags;
			knownCommittedVersion = 0;
			id = UID();
		}
	}
	size_t expectedSize() const {
		return messages.expectedSize() + tags.expectedSize();
	}
};

typedef Standalone<TLogQueueEntryRef> TLogQueueEntry;

struct TLogQueue : public IClosable {
public:
	TLogQueue( IDiskQueue* queue, UID dbgid ) : queue(queue), dbgid(dbgid) {}

	// Each packet in the queue is
	//    uint32_t payloadSize
	//    uint8_t payload[payloadSize]  (begins with uint64_t protocolVersion via IncludeVersion)
	//    uint8_t validFlag

	// TLogQueue is a durable queue of TLogQueueEntry objects with an interface similar to IDiskQueue

	// TLogQueue pushes (but not commits) are atomic - after commit fails to return, a prefix of entire calls to push are durable.  This is
	//    implemented on top of the weaker guarantee of IDiskQueue::commit (that a prefix of bytes is durable) using validFlag and by
	//    padding any incomplete packet with zeros after recovery.

	// Before calling push, pop, or commit, the user must call readNext() until it throws
	//    end_of_stream(). It may not be called again thereafter.
	Future<TLogQueueEntry> readNext() {
		return readNext( this );
	}

	void push( TLogQueueEntryRef const& qe ) {
		BinaryWriter wr( Unversioned() );  // outer framing is not versioned
		wr << uint32_t(0);
		IncludeVersion().write(wr);  // payload is versioned
		wr << qe;
		wr << uint8_t(1);
		*(uint32_t*)wr.getData() = wr.getLength() - sizeof(uint32_t) - sizeof(uint8_t);
		auto loc = queue->push( wr.toStringRef() );
		//TraceEvent("TLogQueueVersionWritten", dbgid).detail("Size", wr.getLength() - sizeof(uint32_t) - sizeof(uint8_t)).detail("Loc", loc);
		version_location[qe.version] = loc;
	}
	void pop( Version upTo ) {
		// Keep only the given and all subsequent version numbers
		// Find the first version >= upTo
		auto v = version_location.lower_bound(upTo);
		if (v == version_location.begin()) return;

		if(v == version_location.end()) {
			v = version_location.lastItem();
		}
		else {
			v.decrementNonEnd();
		}

		queue->pop( v->value );
		version_location.erase( version_location.begin(), v );  // ... and then we erase that previous version and all prior versions
	}
	Future<Void> commit() { return queue->commit(); }

	// Implements IClosable
	virtual Future<Void> getError() { return queue->getError(); }
	virtual Future<Void> onClosed() { return queue->onClosed(); }
	virtual void dispose() { queue->dispose(); delete this; }
	virtual void close() { queue->close(); delete this; }

private:
	IDiskQueue* queue;
	Map<Version, IDiskQueue::location> version_location;  // For the version of each entry that was push()ed, the end location of the serialized bytes
	UID dbgid;

	ACTOR static Future<TLogQueueEntry> readNext( TLogQueue* self ) {
		state TLogQueueEntry result;
		state int zeroFillSize = 0;

		loop {
			Standalone<StringRef> h = wait( self->queue->readNext( sizeof(uint32_t) ) );
			if (h.size() != sizeof(uint32_t)) {
				if (h.size()) {
					TEST( true );  // Zero fill within size field
					int payloadSize = 0;
					memcpy(&payloadSize, h.begin(), h.size());
					zeroFillSize = sizeof(uint32_t)-h.size(); // zero fill the size itself
					zeroFillSize += payloadSize+1;  // and then the contents and valid flag
				}
				break;
			}

			state uint32_t payloadSize = *(uint32_t*)h.begin();
			ASSERT( payloadSize < (100<<20) );

			Standalone<StringRef> e = wait( self->queue->readNext( payloadSize+1 ) );
			if (e.size() != payloadSize+1) {
				TEST( true ); // Zero fill within payload
				zeroFillSize = payloadSize+1 - e.size();
				break;
			}

			if (e[payloadSize]) {
				Arena a = e.arena();
				ArenaReader ar( a, e.substr(0, payloadSize), IncludeVersion() );
				ar >> result;
				self->version_location[result.version] = self->queue->getNextReadLocation();
				return result;
			}
		}
		if (zeroFillSize) {
			TEST( true );  // Fixing a partial commit at the end of the tlog queue
			for(int i=0; i<zeroFillSize; i++)
				self->queue->push( StringRef((const uint8_t*)"",1) );
		}
		throw end_of_stream();
	}
};

<<<<<<< HEAD
=======
struct LengthPrefixedStringRef {
	// Represents a pointer to a string which is prefixed by a 4-byte length
	// A LengthPrefixedStringRef is only pointer-sized (8 bytes vs 12 bytes for StringRef), but the corresponding string is 4 bytes bigger, and
	// substring operations aren't efficient as they are with StringRef.  It's a good choice when there might be lots of references to the same
	// exact string.

	uint32_t* length;

	StringRef toStringRef() const { ASSERT(length); return StringRef( (uint8_t*)(length+1), *length ); }
	int expectedSize() const { ASSERT(length); return *length; }
	uint32_t* getLengthPtr() const { return length; }

	LengthPrefixedStringRef() : length(NULL) {}
	LengthPrefixedStringRef(uint32_t* length) : length(length) {}
};

template<class T>
struct CompareFirst {
	bool operator() (T const& lhs, T const& rhs) const {
		return lhs.first < rhs.first;
	}
};

KeyRange prefixRange( KeyRef prefix ) {
	Key end = strinc(prefix);
	return KeyRangeRef( prefix, end );
}

////// Persistence format (for self->persistentData)

// Immutable keys
static const KeyValueRef persistFormat( LiteralStringRef( "Format" ), LiteralStringRef("FoundationDB/LogServer/2/3") );
static const KeyRangeRef persistFormatReadableRange( LiteralStringRef("FoundationDB/LogServer/2/2"), LiteralStringRef("FoundationDB/LogServer/2/4") );
static const KeyRangeRef persistRecoveryCountKeys = KeyRangeRef( LiteralStringRef( "DbRecoveryCount/" ), LiteralStringRef( "DbRecoveryCount0" ) );

// Updated on updatePersistentData()
static const KeyRangeRef persistCurrentVersionKeys = KeyRangeRef( LiteralStringRef( "version/" ), LiteralStringRef( "version0" ) );
static const KeyRange persistTagMessagesKeys = prefixRange(LiteralStringRef("TagMsg/"));
static const KeyRange persistTagPoppedKeys = prefixRange(LiteralStringRef("TagPop/"));

static Key persistTagMessagesKey( UID id, Tag tag, Version version ) {
	BinaryWriter wr( Unversioned() );
	wr.serializeBytes(persistTagMessagesKeys.begin);
	wr << id;
	wr << tag;
	wr << bigEndian64( version );
	return wr.toStringRef();
}

static Key persistTagPoppedKey( UID id, Tag tag ) {
	BinaryWriter wr(Unversioned());
	wr.serializeBytes( persistTagPoppedKeys.begin );
	wr << id;
	wr << tag;
	return wr.toStringRef();
}

static Value persistTagPoppedValue( Version popped ) {
	return BinaryWriter::toValue( popped, Unversioned() );
}

static Tag decodeTagPoppedKey( KeyRef id, KeyRef key ) {
	Tag s;
	BinaryReader rd( key.removePrefix(persistTagPoppedKeys.begin).removePrefix(id), Unversioned() );
	rd >> s;
	return s;
}

static Version decodeTagPoppedValue( ValueRef value ) {
	return BinaryReader::fromStringRef<Version>( value, Unversioned() );
}

static StringRef stripTagMessagesKey( StringRef key ) {
	return key.substr( sizeof(UID) + sizeof(Tag) + persistTagMessagesKeys.begin.size() );
}

static Version decodeTagMessagesKey( StringRef key ) {
	return bigEndian64( BinaryReader::fromStringRef<Version>( stripTagMessagesKey(key), Unversioned() ) );
}

>>>>>>> 4fa24155
struct TLogData : NonCopyable {
	AsyncTrigger newLogData;
	Deque<UID> queueOrder;
	std::map<UID, Reference<struct LogData>> id_data;

	UID dbgid;

	IKeyValueStore* persistentData;
	IDiskQueue* rawPersistentQueue;
	TLogQueue *persistentQueue;

	int64_t diskQueueCommitBytes;
	AsyncVar<bool> largeDiskQueueCommitBytes; //becomes true when diskQueueCommitBytes is greater than MAX_QUEUE_COMMIT_BYTES

	Reference<AsyncVar<ServerDBInfo>> dbInfo;

	NotifiedVersion queueCommitEnd;
	Version queueCommitBegin;

	int64_t instanceID;
	int64_t bytesInput;
	int64_t bytesDurable;

	Version prevVersion;

	struct peekTrackerData {
		std::map<int, Promise<Version>> sequence_version;
		double lastUpdate;
	};

	std::map<UID, peekTrackerData> peekTracker;
	WorkerCache<TLogInterface> tlogCache;

	Future<Void> updatePersist; //SOMEDAY: integrate the recovery and update storage so that only one of them is committing to persistant data.

	PromiseStream<Future<Void>> sharedActors;
	bool terminated;

	TLogData(UID dbgid, IKeyValueStore* persistentData, IDiskQueue * persistentQueue, Reference<AsyncVar<ServerDBInfo>> const& dbInfo)
			: dbgid(dbgid), instanceID(g_random->randomUniqueID().first()),
			  persistentData(persistentData), rawPersistentQueue(persistentQueue), persistentQueue(new TLogQueue(persistentQueue, dbgid)),
			  dbInfo(dbInfo), queueCommitBegin(0), queueCommitEnd(0), prevVersion(0),
			  diskQueueCommitBytes(0), largeDiskQueueCommitBytes(false),
			  bytesInput(0), bytesDurable(0), updatePersist(Void()), terminated(false)
		{
		}
};

struct LogData : NonCopyable, public ReferenceCounted<LogData> {
	struct TagData {
		std::deque<std::pair<Version, LengthPrefixedStringRef>> version_messages;
		bool nothing_persistent;				// true means tag is *known* to have no messages in persistentData.  false means nothing.
		bool popped_recently;					// `popped` has changed since last updatePersistentData
		Version popped;				// see popped version tracking contract below
		bool update_version_sizes;

		TagData( Version popped, bool nothing_persistent, bool popped_recently, Tag tag ) : nothing_persistent(nothing_persistent), popped(popped), popped_recently(popped_recently), update_version_sizes(tag != txsTag) {}

		TagData(TagData&& r) noexcept(true) : version_messages(std::move(r.version_messages)), nothing_persistent(r.nothing_persistent), popped_recently(r.popped_recently), popped(r.popped), update_version_sizes(r.update_version_sizes) {}
		void operator= (TagData&& r) noexcept(true) {
			version_messages = std::move(r.version_messages);
			nothing_persistent = r.nothing_persistent;
			popped_recently = r.popped_recently;
			popped = r.popped;
			update_version_sizes = r.update_version_sizes;
		}

		// Erase messages not needed to update *from* versions >= before (thus, messages with toversion <= before)
		ACTOR Future<Void> eraseMessagesBefore( TagData *self, Version before, int64_t* gBytesErased, Reference<LogData> tlogData, int taskID ) {
			while(!self->version_messages.empty() && self->version_messages.front().first < before) {
				Version version = self->version_messages.front().first;
				std::pair<int, int> &sizes = tlogData->version_sizes[version];
				int64_t messagesErased = 0;

				while(!self->version_messages.empty() && self->version_messages.front().first == version) {
					auto const& m = self->version_messages.front();
					++messagesErased;

					if(self->update_version_sizes) {
						sizes.first -= m.second.expectedSize();
					}

					self->version_messages.pop_front();
				}

				int64_t bytesErased = (messagesErased * sizeof(std::pair<Version, LengthPrefixedStringRef>) * SERVER_KNOBS->VERSION_MESSAGES_OVERHEAD_FACTOR_1024THS) >> 10;
				tlogData->bytesDurable += bytesErased;
				*gBytesErased += bytesErased;
				Void _ = wait(yield(taskID));
			}

			return Void();
		}

		Future<Void> eraseMessagesBefore(Version before, int64_t* gBytesErased, Reference<LogData> tlogData, int taskID) {
			return eraseMessagesBefore(this, before, gBytesErased, tlogData, taskID);
		}
	};

	/*
	Popped version tracking contract needed by log system to implement ILogCursor::popped():

		- Log server tracks for each (possible) tag a popped_version
		Impl: TagData::popped (in memory) and persistTagPoppedKeys (in persistentData)
		- popped_version(tag) is <= the maximum version for which log server (or a predecessor) is ever asked to pop the tag
		Impl: Only increased by tLogPop() in response to either a pop request or recovery from a predecessor
		- popped_version(tag) is > the maximum version for which log server is unable to peek messages due to previous pops (on this server or a predecessor)
		Impl: Increased by tLogPop() atomically with erasing messages from memory; persisted by updatePersistentData() atomically with erasing messages from store; messages are not erased from queue where popped_version is not persisted
		- LockTLogReply returns all tags which either have messages, or which have nonzero popped_versions
		Impl: tag_data is present for all such tags
		- peek(tag, v) returns the popped_version for tag if that is greater than v
		Impl: Check tag_data->popped (after all waits)
	*/

	bool stopped, initialized;
	DBRecoveryCount recoveryCount;

	VersionMetricHandle persistentDataVersion, persistentDataDurableVersion;  // The last version number in the portion of the log (written|durable) to persistentData
	NotifiedVersion version, queueCommittedVersion;
	Version queueCommittingVersion;
	Version knownCommittedVersion;

	Deque<std::pair<Version, Standalone<VectorRef<uint8_t>>>> messageBlocks;
	Map< Tag, TagData > tag_data;

	Map<Version, std::pair<int,int>> version_sizes;

	CounterCollection cc;
	Counter bytesInput;
	Counter bytesDurable;

	UID logId;
	Version newPersistentDataVersion;
	Future<Void> removed;
	TLogInterface tli;
	PromiseStream<Future<Void>> addActor;
	TLogData* tLogData;
	Future<Void> recovery;

	Reference<AsyncVar<Reference<ILogSystem>>> logSystem;
	Optional<Tag> remoteTag;

	int persistentDataFormat;
	explicit LogData(TLogData* tLogData, TLogInterface interf, Optional<Tag> remoteTag, int persistentDataFormat = 1) : tLogData(tLogData), knownCommittedVersion(0), tli(interf), logId(interf.id()),
			cc("TLog", interf.id().toString()), bytesInput("bytesInput", cc), bytesDurable("bytesDurable", cc), remoteTag(remoteTag), persistentDataFormat(persistentDataFormat), logSystem(new AsyncVar<Reference<ILogSystem>>()),
			// These are initialized differently on init() or recovery
			recoveryCount(), stopped(false), initialized(false), queueCommittingVersion(0), newPersistentDataVersion(invalidVersion), recovery(Void())
	{
		startRole(interf.id(), UID(), "TLog");

		persistentDataVersion.init(LiteralStringRef("TLog.PersistentDataVersion"), cc.id);
		persistentDataDurableVersion.init(LiteralStringRef("TLog.PersistentDataDurableVersion"), cc.id);
		version.initMetric(LiteralStringRef("TLog.Version"), cc.id);
		queueCommittedVersion.initMetric(LiteralStringRef("TLog.QueueCommittedVersion"), cc.id);

		specialCounter(cc, "version", [this](){ return this->version.get(); });
		specialCounter(cc, "sharedBytesInput", [tLogData](){ return tLogData->bytesInput; });
		specialCounter(cc, "sharedBytesDurable", [tLogData](){ return tLogData->bytesDurable; });
		specialCounter(cc, "kvstoreBytesUsed", [tLogData](){ return tLogData->persistentData->getStorageBytes().used; });
		specialCounter(cc, "kvstoreBytesFree", [tLogData](){ return tLogData->persistentData->getStorageBytes().free; });
		specialCounter(cc, "kvstoreBytesAvailable", [tLogData](){ return tLogData->persistentData->getStorageBytes().available; });
		specialCounter(cc, "kvstoreBytesTotal", [tLogData](){ return tLogData->persistentData->getStorageBytes().total; });
		specialCounter(cc, "queueDiskBytesUsed", [tLogData](){ return tLogData->rawPersistentQueue->getStorageBytes().used; });
		specialCounter(cc, "queueDiskBytesFree", [tLogData](){ return tLogData->rawPersistentQueue->getStorageBytes().free; });
		specialCounter(cc, "queueDiskBytesAvailable", [tLogData](){ return tLogData->rawPersistentQueue->getStorageBytes().available; });
		specialCounter(cc, "queueDiskBytesTotal", [tLogData](){ return tLogData->rawPersistentQueue->getStorageBytes().total; });
	}

	~LogData() {
		tLogData->bytesDurable += bytesInput.getValue() - bytesDurable.getValue();
		TraceEvent("TLogBytesWhenRemoved", tli.id()).detail("sharedBytesInput", tLogData->bytesInput).detail("sharedBytesDurable", tLogData->bytesDurable).detail("localBytesInput", bytesInput.getValue()).detail("localBytesDurable", bytesDurable.getValue());

		ASSERT(tLogData->bytesDurable <= tLogData->bytesInput);
		endRole(tli.id(), "TLog", "Error", true);

		if(!tLogData->terminated) {
			Key logIdKey = BinaryWriter::toValue(logId,Unversioned());
			tLogData->persistentData->clear( singleKeyRange(logIdKey.withPrefix(persistCurrentVersionKeys.begin)) );
			tLogData->persistentData->clear( singleKeyRange(logIdKey.withPrefix(persistRecoveryCountKeys.begin)) );
			Key msgKey = logIdKey.withPrefix(persistTagMessagesKeys.begin);
			tLogData->persistentData->clear( KeyRangeRef( msgKey, strinc(msgKey) ) );
			Key poppedKey = logIdKey.withPrefix(persistTagPoppedKeys.begin);
			tLogData->persistentData->clear( KeyRangeRef( poppedKey, strinc(poppedKey) ) );
		}
	}

	LogEpoch epoch() const { return recoveryCount; }
};

ACTOR Future<Void> tLogLock( TLogData* self, ReplyPromise< TLogLockResult > reply, Reference<LogData> logData ) {
	state Version stopVersion = logData->version.get();

	TEST(true); // TLog stopped by recovering master
	TEST( logData->stopped );
	TEST( !logData->stopped );

	TraceEvent("TLogStop", logData->logId).detail("Ver", stopVersion).detail("isStopped", logData->stopped).detail("queueCommitted", logData->queueCommittedVersion.get());

	logData->stopped = true;
	logData->recovery = Void();

	// Lock once the current version has been committed
	Void _ = wait( logData->queueCommittedVersion.whenAtLeast( stopVersion ) );

	ASSERT(stopVersion == logData->version.get());

	TLogLockResult result;
	result.end = stopVersion;
	result.knownCommittedVersion = logData->knownCommittedVersion;
	for( auto & tag : logData->tag_data )
		result.tags.push_back( tag.key );

	TraceEvent("TLogStop2", self->dbgid).detail("logId", logData->logId).detail("Ver", stopVersion).detail("isStopped", logData->stopped).detail("queueCommitted", logData->queueCommittedVersion.get()).detail("tags", describe(result.tags));


	reply.send( result );
	return Void();
}

<<<<<<< HEAD
KeyRange prefixRange( KeyRef prefix ) {
	Key end = strinc(prefix);
	return KeyRangeRef( prefix, end );
}

////// Persistence format (for self->persistentData)

// Immutable keys
static const KeyValueRef persistFormat( LiteralStringRef( "Format" ), LiteralStringRef("FoundationDB/LogServer/2/4") );
static const KeyRangeRef persistFormatReadableRange( LiteralStringRef("FoundationDB/LogServer/2/3"), LiteralStringRef("FoundationDB/LogServer/2/5") );
static const KeyRangeRef persistRecoveryCountKeys = KeyRangeRef( LiteralStringRef( "DbRecoveryCount/" ), LiteralStringRef( "DbRecoveryCount0" ) );

// Updated on updatePersistentData()
static const KeyRangeRef persistCurrentVersionKeys = KeyRangeRef( LiteralStringRef( "version/" ), LiteralStringRef( "version0" ) );
static const KeyRange persistTagMessagesKeys = prefixRange(LiteralStringRef("TagMsg/"));
static const KeyRange persistTagPoppedKeys = prefixRange(LiteralStringRef("TagPop/"));

static Key persistTagMessagesKey( UID id, Tag tag, Version version ) {
	BinaryWriter wr( Unversioned() );
	wr.serializeBytes(persistTagMessagesKeys.begin);
	wr << id;
	wr << tag;
	wr << bigEndian64( version );
	return wr.toStringRef();
}

static Key persistTagPoppedKey( UID id, Tag tag ) {
	BinaryWriter wr(Unversioned());
	wr.serializeBytes( persistTagPoppedKeys.begin );
	wr << id;
	wr << tag;
	return wr.toStringRef();
}

static Value persistTagPoppedValue( Version popped ) {
	return BinaryWriter::toValue( popped, Unversioned() );
}

static Tag decodeTagPoppedKey( KeyRef id, KeyRef key ) {
	Tag s;
	BinaryReader rd( key.removePrefix(persistTagPoppedKeys.begin).removePrefix(id), Unversioned() );
	rd >> s;
	return s;
}

static Version decodeTagPoppedValue( ValueRef value ) {
	return BinaryReader::fromStringRef<Version>( value, Unversioned() );
}

static StringRef stripTagMessagesKey( StringRef key ) {
	return key.substr( sizeof(UID) + sizeof(Tag) + persistTagMessagesKeys.begin.size() );
}

static Version decodeTagMessagesKey( StringRef key ) {
	return bigEndian64( BinaryReader::fromStringRef<Version>( stripTagMessagesKey(key), Unversioned() ) );
}

=======
>>>>>>> 4fa24155
void updatePersistentPopped( TLogData* self, Reference<LogData> logData, Tag tag, LogData::TagData& data ) {
	if (!data.popped_recently) return;
	self->persistentData->set(KeyValueRef( persistTagPoppedKey(logData->logId, tag), persistTagPoppedValue(data.popped) ));
	data.popped_recently = false;

	if (data.nothing_persistent) return;

	self->persistentData->clear( KeyRangeRef(
		persistTagMessagesKey( logData->logId, tag, Version(0) ),
		persistTagMessagesKey( logData->logId, tag, data.popped ) ) );
	if (data.popped > logData->persistentDataVersion)
		data.nothing_persistent = true;
}

ACTOR Future<Void> updatePersistentData( TLogData* self, Reference<LogData> logData, Version newPersistentDataVersion ) {
	// PERSIST: Changes self->persistentDataVersion and writes and commits the relevant changes
	ASSERT( newPersistentDataVersion <= logData->version.get() );
	ASSERT( newPersistentDataVersion <= logData->queueCommittedVersion.get() );
	ASSERT( newPersistentDataVersion > logData->persistentDataVersion );
	ASSERT( logData->persistentDataVersion == logData->persistentDataDurableVersion );

	//TraceEvent("updatePersistentData", self->dbgid).detail("seq", newPersistentDataSeq);

	state bool anyData = false;
	state Map<Tag, LogData::TagData>::iterator tag;
	// For all existing tags
	for(tag = logData->tag_data.begin(); tag != logData->tag_data.end(); ++tag) {
		state Version currentVersion = 0;
		// Clear recently popped versions from persistentData if necessary
		updatePersistentPopped( self, logData, tag->key, tag->value );
		// Transfer unpopped messages with version numbers less than newPersistentDataVersion to persistentData
		state std::deque<std::pair<Version, LengthPrefixedStringRef>>::iterator msg = tag->value.version_messages.begin();
		while(msg != tag->value.version_messages.end() && msg->first <= newPersistentDataVersion) {
			currentVersion = msg->first;
			anyData = true;
			tag->value.nothing_persistent = false;
			BinaryWriter wr( Unversioned() );

			for(; msg != tag->value.version_messages.end() && msg->first == currentVersion; ++msg)
				wr << msg->second.toStringRef();

			self->persistentData->set( KeyValueRef( persistTagMessagesKey( logData->logId, tag->key, currentVersion ), wr.toStringRef() ) );

			Future<Void> f = yield(TaskUpdateStorage);
			if(!f.isReady()) {
				Void _ = wait(f);
				msg = std::upper_bound(tag->value.version_messages.begin(), tag->value.version_messages.end(), std::make_pair(currentVersion, LengthPrefixedStringRef()), CompareFirst<std::pair<Version, LengthPrefixedStringRef>>());
			}
		}

		Void _ = wait(yield(TaskUpdateStorage));
	}

	self->persistentData->set( KeyValueRef( BinaryWriter::toValue(logData->logId,Unversioned()).withPrefix(persistCurrentVersionKeys.begin), BinaryWriter::toValue(newPersistentDataVersion, Unversioned()) ) );
	logData->persistentDataVersion = newPersistentDataVersion;

	Void _ = wait( self->persistentData->commit() ); // SOMEDAY: This seems to be running pretty often, should we slow it down???
	Void _ = wait( delay(0, TaskUpdateStorage) );

	// Now that the changes we made to persistentData are durable, erase the data we moved from memory and the queue, increase bytesDurable accordingly, and update persistentDataDurableVersion.

	TEST(anyData);  // TLog moved data to persistentData
	logData->persistentDataDurableVersion = newPersistentDataVersion;

	for(tag = logData->tag_data.begin(); tag != logData->tag_data.end(); ++tag) {
		Void _ = wait(tag->value.eraseMessagesBefore( newPersistentDataVersion+1, &self->bytesDurable, logData, TaskUpdateStorage ));
		Void _ = wait(yield(TaskUpdateStorage));
	}

	logData->version_sizes.erase(logData->version_sizes.begin(), logData->version_sizes.lower_bound(logData->persistentDataDurableVersion));

	Void _ = wait(yield(TaskUpdateStorage));

	while(!logData->messageBlocks.empty() && logData->messageBlocks.front().first <= newPersistentDataVersion) {
		int64_t bytesErased = int64_t(logData->messageBlocks.front().second.size()) * SERVER_KNOBS->TLOG_MESSAGE_BLOCK_OVERHEAD_FACTOR;
		logData->bytesDurable += bytesErased;
		self->bytesDurable += bytesErased;
		logData->messageBlocks.pop_front();
		Void _ = wait(yield(TaskUpdateStorage));
	}

	if(logData->bytesDurable.getValue() > logData->bytesInput.getValue() || self->bytesDurable > self->bytesInput) {
		TraceEvent(SevError, "BytesDurableTooLarge", logData->logId).detail("sharedBytesInput", self->bytesInput).detail("sharedBytesDurable", self->bytesDurable).detail("localBytesInput", logData->bytesInput.getValue()).detail("localBytesDurable", logData->bytesDurable.getValue());
	}

	ASSERT(logData->bytesDurable.getValue() <= logData->bytesInput.getValue());
	ASSERT(self->bytesDurable <= self->bytesInput);

	if( self->queueCommitEnd.get() > 0 )
		self->persistentQueue->pop( newPersistentDataVersion+1 ); // SOMEDAY: this can cause a slow task (~0.5ms), presumably from erasing too many versions. Should we limit the number of versions cleared at a time?

	return Void();
}

// This function (and updatePersistentData, which is called by this function) run at a low priority and can soak up all CPU resources.
// For this reason, they employ aggressive use of yields to avoid causing slow tasks that could introduce latencies for more important
// work (e.g. commits).
ACTOR Future<Void> updateStorage( TLogData* self ) {
	while(self->queueOrder.size() && !self->id_data.count(self->queueOrder.front())) {
		self->queueOrder.pop_front();
	}

	if(!self->queueOrder.size()) {
		Void _ = wait( delay(BUGGIFY ? SERVER_KNOBS->BUGGIFY_TLOG_STORAGE_MIN_UPDATE_INTERVAL : SERVER_KNOBS->TLOG_STORAGE_MIN_UPDATE_INTERVAL, TaskUpdateStorage) );
		return Void();
	}

	state Reference<LogData> logData = self->id_data[self->queueOrder.front()];
	state Version prevVersion = 0;
	state Version nextVersion = 0;
	state int totalSize = 0;

	if(logData->stopped) {
		if (self->bytesInput - self->bytesDurable >= SERVER_KNOBS->TLOG_SPILL_THRESHOLD || (g_network->isSimulated() && g_simulator.speedUpSimulation)) {
			while(logData->persistentDataDurableVersion != logData->version.get()) {
				std::vector<std::pair<std::deque<std::pair<Version, LengthPrefixedStringRef>>::iterator, std::deque<std::pair<Version, LengthPrefixedStringRef>>::iterator>> iters;
				for(auto tag = logData->tag_data.begin(); tag != logData->tag_data.end(); ++tag)
					iters.push_back(std::make_pair(tag->value.version_messages.begin(), tag->value.version_messages.end()));

				nextVersion = 0;
				while( totalSize < SERVER_KNOBS->UPDATE_STORAGE_BYTE_LIMIT || nextVersion <= logData->persistentDataVersion ) {
					nextVersion = logData->version.get();
					for( auto &it : iters )
						if(it.first != it.second)
							nextVersion = std::min( nextVersion, it.first->first + 1 );

					if(nextVersion == logData->version.get())
						break;

					for( auto &it : iters ) {
						while (it.first != it.second && it.first->first < nextVersion) {
							totalSize += it.first->second.expectedSize();
							++it.first;
						}
					}
				}

				Void _ = wait( logData->queueCommittedVersion.whenAtLeast( nextVersion ) );
				Void _ = wait( delay(0, TaskUpdateStorage) );

				//TraceEvent("TlogUpdatePersist", self->dbgid).detail("logId", logData->logId).detail("nextVersion", nextVersion).detail("version", logData->version.get()).detail("persistentDataDurableVer", logData->persistentDataDurableVersion).detail("queueCommitVer", logData->queueCommittedVersion.get()).detail("persistDataVer", logData->persistentDataVersion);
				if (nextVersion > logData->persistentDataVersion) {
					self->updatePersist = updatePersistentData(self, logData, nextVersion);
					Void _ = wait( self->updatePersist );
				} else {
					Void _ = wait( delay(BUGGIFY ? SERVER_KNOBS->BUGGIFY_TLOG_STORAGE_MIN_UPDATE_INTERVAL : SERVER_KNOBS->TLOG_STORAGE_MIN_UPDATE_INTERVAL, TaskUpdateStorage) );
				}

				if( logData->removed.isReady() ) {
					break;
				}
			}

			if(logData->persistentDataDurableVersion == logData->version.get()) {
				self->queueOrder.pop_front();
			}
			Void _ = wait( delay(0.0, TaskUpdateStorage) );
		} else {
			Void _ = wait( delay(BUGGIFY ? SERVER_KNOBS->BUGGIFY_TLOG_STORAGE_MIN_UPDATE_INTERVAL : SERVER_KNOBS->TLOG_STORAGE_MIN_UPDATE_INTERVAL, TaskUpdateStorage) );
		}
	}
	else if(logData->initialized) {
		ASSERT(self->queueOrder.size() == 1);
		state Map<Version, std::pair<int, int>>::iterator sizeItr = logData->version_sizes.begin();
		while( totalSize < SERVER_KNOBS->UPDATE_STORAGE_BYTE_LIMIT && sizeItr != logData->version_sizes.end()
				&& (logData->bytesInput.getValue() - logData->bytesDurable.getValue() - totalSize >= SERVER_KNOBS->TLOG_SPILL_THRESHOLD || sizeItr->value.first == 0) )
		{
			Void _ = wait( yield(TaskUpdateStorage) );

			++sizeItr;
			nextVersion = sizeItr == logData->version_sizes.end() ? logData->version.get() : sizeItr->key;

			state Map<Tag, LogData::TagData>::iterator tag;
			for(tag = logData->tag_data.begin(); tag != logData->tag_data.end(); ++tag) {
				auto it = std::lower_bound(tag->value.version_messages.begin(), tag->value.version_messages.end(), std::make_pair(prevVersion, LengthPrefixedStringRef()), CompareFirst<std::pair<Version, LengthPrefixedStringRef>>());
				for(; it != tag->value.version_messages.end() && it->first < nextVersion; ++it) {
					totalSize += it->second.expectedSize();
				}

				Void _ = wait(yield(TaskUpdateStorage));
			}

			prevVersion = nextVersion;
		}

		nextVersion = std::max<Version>(nextVersion, logData->persistentDataVersion);

		TraceEvent("UpdateStorageVer", logData->logId).detail("nextVersion", nextVersion).detail("persistentDataVersion", logData->persistentDataVersion).detail("totalSize", totalSize);

		Void _ = wait( logData->queueCommittedVersion.whenAtLeast( nextVersion ) );
		Void _ = wait( delay(0, TaskUpdateStorage) );

		if (nextVersion > logData->persistentDataVersion) {
			self->updatePersist = updatePersistentData(self, logData, nextVersion);
			Void _ = wait( self->updatePersist );
		}

		if( totalSize < SERVER_KNOBS->UPDATE_STORAGE_BYTE_LIMIT ) {
			Void _ = wait( delay(BUGGIFY ? SERVER_KNOBS->BUGGIFY_TLOG_STORAGE_MIN_UPDATE_INTERVAL : SERVER_KNOBS->TLOG_STORAGE_MIN_UPDATE_INTERVAL, TaskUpdateStorage) );
		}
		else {
			//recovery wants to commit to persistant data when updatePersistentData is not active, this delay ensures that immediately after
			//updatePersist returns another one has not been started yet.
			Void _ = wait( delay(0.0, TaskUpdateStorage) );
		}
	} else {
		Void _ = wait( delay(BUGGIFY ? SERVER_KNOBS->BUGGIFY_TLOG_STORAGE_MIN_UPDATE_INTERVAL : SERVER_KNOBS->TLOG_STORAGE_MIN_UPDATE_INTERVAL, TaskUpdateStorage) );
	}
	return Void();
}

ACTOR Future<Void> updateStorageLoop( TLogData* self ) {
	Void _ = wait(delay(0, TaskUpdateStorage));

	loop {
		Void _ = wait( updateStorage(self) );
	}
}

void commitMessages( Reference<LogData> self, Version version, Arena arena, StringRef messages, VectorRef< TagMessagesRef > tags, int64_t& bytesInput) {
	// SOMEDAY: This method of copying messages is reasonably memory efficient, but it's still a lot of bytes copied.  Find a
	// way to do the memory allocation right as we receive the messages in the network layer.

	int64_t addedBytes = 0;
	int64_t expectedBytes = 0;

	if(!messages.size()) {
		return;
	}

	StringRef messages1;  // the first block of messages, if they aren't all stored contiguously.  otherwise empty

	// Grab the last block in the blocks list so we can share its arena
	// We pop all of the elements of it to create a "fresh" vector that starts at the end of the previous vector
	Standalone<VectorRef<uint8_t>> block;
	if(self->messageBlocks.empty()) {
		block = Standalone<VectorRef<uint8_t>>();
		block.reserve(block.arena(), std::max<int64_t>(SERVER_KNOBS->TLOG_MESSAGE_BLOCK_BYTES, messages.size()));
	}
	else {
		block = self->messageBlocks.back().second;
	}

	block.pop_front(block.size());

	// If the current batch of messages doesn't fit entirely in the remainder of the last block in the list
	if(messages.size() + block.size() > block.capacity()) {
		// Find how many messages will fit
		LengthPrefixedStringRef r((uint32_t*)messages.begin());
		uint8_t const* end = messages.begin() + block.capacity() - block.size();
		while(r.toStringRef().end() <= end) {
			r = LengthPrefixedStringRef( (uint32_t*)r.toStringRef().end() );
		}

		// Fill up the rest of this block
		int bytes = (uint8_t*)r.getLengthPtr()-messages.begin();
		if (bytes) {
			TEST(true); // Splitting commit messages across multiple blocks
			messages1 = StringRef(block.end(), bytes);
			block.append(block.arena(), messages.begin(), bytes);
			self->messageBlocks.push_back( std::make_pair(version, block) );
			addedBytes += int64_t(block.size()) * SERVER_KNOBS->TLOG_MESSAGE_BLOCK_OVERHEAD_FACTOR;
			messages = messages.substr(bytes);
		}

		// Make a new block
		block = Standalone<VectorRef<uint8_t>>();
		block.reserve(block.arena(), std::max<int64_t>(SERVER_KNOBS->TLOG_MESSAGE_BLOCK_BYTES, messages.size()));
	}

	// Copy messages into block
	ASSERT(messages.size() <= block.capacity() - block.size());
	block.append(block.arena(), messages.begin(), messages.size());
	self->messageBlocks.push_back( std::make_pair(version, block) );
	addedBytes += int64_t(block.size()) * SERVER_KNOBS->TLOG_MESSAGE_BLOCK_OVERHEAD_FACTOR;
	messages = StringRef(block.end()-messages.size(), messages.size());

	for(auto tag = tags.begin(); tag != tags.end(); ++tag) {
		int64_t tagMessages = 0;

		auto tsm = self->tag_data.find(tag->tag);
		if (tsm == self->tag_data.end()) {
			tsm = self->tag_data.insert( mapPair(std::move(Tag(tag->tag)), LogData::TagData(Version(0), true, true, tag->tag) ), false );
		}

		if (version >= tsm->value.popped) {
			for(int m = 0; m < tag->messageOffsets.size(); ++m) {
				int offs = tag->messageOffsets[m];
				uint8_t const* p = offs < messages1.size() ? messages1.begin() + offs : messages.begin() + offs - messages1.size();
				tsm->value.version_messages.push_back(std::make_pair(version, LengthPrefixedStringRef((uint32_t*)p)));
				if(tsm->value.version_messages.back().second.expectedSize() > SERVER_KNOBS->MAX_MESSAGE_SIZE) {
					TraceEvent(SevWarnAlways, "LargeMessage").detail("Size", tsm->value.version_messages.back().second.expectedSize());
				}
				if (tag->tag != txsTag)
					expectedBytes += tsm->value.version_messages.back().second.expectedSize();

				++tagMessages;
			}
		}

		// The factor of VERSION_MESSAGES_OVERHEAD is intended to be an overestimate of the actual memory used to store this data in a std::deque.
		// In practice, this number is probably something like 528/512 ~= 1.03, but this could vary based on the implementation.
		// There will also be a fixed overhead per std::deque, but its size should be trivial relative to the size of the TLog
		// queue and can be thought of as increasing the capacity of the queue slightly.
		addedBytes += (tagMessages * sizeof(std::pair<Version, LengthPrefixedStringRef>) * SERVER_KNOBS->VERSION_MESSAGES_OVERHEAD_FACTOR_1024THS) >> 10;
	}

	self->version_sizes[version] = make_pair(expectedBytes, expectedBytes);
	self->bytesInput += addedBytes;
	bytesInput += addedBytes;

	//TraceEvent("TLogPushed", self->dbgid).detail("Bytes", addedBytes).detail("MessageBytes", messages.size()).detail("Tags", tags.size()).detail("expectedBytes", expectedBytes).detail("mCount", mCount).detail("tCount", tCount);
}

Version poppedVersion( Reference<LogData> self, Tag tag) {
	auto mapIt = self->tag_data.find(tag);
	if (mapIt == self->tag_data.end())
		return Version(0);
	return mapIt->value.popped;
}

std::deque<std::pair<Version, LengthPrefixedStringRef>> & get_version_messages( Reference<LogData> self, Tag tag ) {
	auto mapIt = self->tag_data.find(tag);
	if (mapIt == self->tag_data.end()) {
		static std::deque<std::pair<Version, LengthPrefixedStringRef>> empty;
		return empty;
	}
	return mapIt->value.version_messages;
};

ACTOR Future<Void> tLogPop( TLogData* self, TLogPopRequest req, Reference<LogData> logData ) {
	auto ti = logData->tag_data.find(req.tag);
	if (ti == logData->tag_data.end()) {
		ti = logData->tag_data.insert( mapPair(std::move(Tag(req.tag)), LogData::TagData(req.to, true, true, req.tag)) );
	} else if (req.to > ti->value.popped) {
		ti->value.popped = req.to;
		ti->value.popped_recently = true;
		//if (to.epoch == self->epoch())
		if ( req.to > logData->persistentDataDurableVersion )
			Void _ = wait(ti->value.eraseMessagesBefore( req.to, &self->bytesDurable, logData, TaskTLogPop ));
		//TraceEvent("TLogPop", self->dbgid).detail("Tag", req.tag).detail("To", req.to);
	}

	req.reply.send(Void());
	return Void();
}

void peekMessagesFromMemory( Reference<LogData> self, TLogPeekRequest const& req, BinaryWriter& messages, Version& endVersion ) {
	ASSERT( !messages.getLength() );

	auto& deque = get_version_messages(self, req.tag);
	//TraceEvent("tLogPeekMem", self->dbgid).detail("Tag", printable(req.tag1)).detail("pDS", self->persistentDataSequence).detail("pDDS", self->persistentDataDurableSequence).detail("Oldest", map1.empty() ? 0 : map1.begin()->key ).detail("OldestMsgCount", map1.empty() ? 0 : map1.begin()->value.size());

	Version begin = std::max( req.begin, self->persistentDataDurableVersion+1 );
	auto it = std::lower_bound(deque.begin(), deque.end(), std::make_pair(begin, LengthPrefixedStringRef()), CompareFirst<std::pair<Version, LengthPrefixedStringRef>>());

	Version currentVersion = -1;
	for(; it != deque.end(); ++it) {
		if(it->first != currentVersion) {
			if (messages.getLength() >= SERVER_KNOBS->DESIRED_TOTAL_BYTES) {
				endVersion = it->first;
				//TraceEvent("tLogPeekMessagesReached2", self->dbgid);
				break;
			}

			currentVersion = it->first;
			messages << int32_t(-1) << currentVersion;
		}

		if(self->persistentDataFormat == 0) {
			BinaryReader rd( it->second.getLengthPtr(), it->second.expectedSize()+4, Unversioned() );
			while(!rd.empty()) {
				int32_t messageLength;
				uint32_t subVersion;
				rd >> messageLength >> subVersion;
				messageLength += sizeof(uint16_t);
				messages << messageLength << subVersion << uint16_t(0);
				messageLength -= (sizeof(subVersion) + sizeof(uint16_t));
				messages.serializeBytes(rd.readBytes(messageLength), messageLength);
			}
		} else {
			messages << it->second.toStringRef();
		}
	}
}

ACTOR Future<Void> tLogPeekMessages( TLogData* self, TLogPeekRequest req, Reference<LogData> logData ) {
	state BinaryWriter messages(Unversioned());
	state BinaryWriter messages2(Unversioned());
	state int sequence = -1;
	state UID peekId;

	if(req.sequence.present()) {
		try {
			peekId = req.sequence.get().first;
			sequence = req.sequence.get().second;
			if(sequence > 0) {
				auto& trackerData = self->peekTracker[peekId];
				trackerData.lastUpdate = now();
				Version ver = wait(trackerData.sequence_version[sequence].getFuture());
				req.begin = ver;
				Void _ = wait(yield());
			}
		} catch( Error &e ) {
			if(e.code() == error_code_timed_out) {
				req.reply.sendError(timed_out());
				return Void();
			} else {
				throw;
			}
		}
	}

	if( req.returnIfBlocked && logData->version.get() < req.begin ) {
		req.reply.sendError(end_of_stream());
		return Void();
	}

	//TraceEvent("tLogPeekMessages0", self->dbgid).detail("reqBeginEpoch", req.begin.epoch).detail("reqBeginSeq", req.begin.sequence).detail("epoch", self->epoch()).detail("persistentDataSeq", self->persistentDataSequence).detail("Tag1", printable(req.tag1)).detail("Tag2", printable(req.tag2));
	// Wait until we have something to return that the caller doesn't already have
	if( logData->version.get() < req.begin ) {
		Void _ = wait( logData->version.whenAtLeast( req.begin ) );
		Void _ = wait( delay(SERVER_KNOBS->TLOG_PEEK_DELAY, g_network->getCurrentTask()) );
	}

	Version poppedVer = poppedVersion(logData, req.tag);
	if(poppedVer > req.begin) {
		TLogPeekReply rep;
		rep.maxKnownVersion = logData->version.get();
		rep.popped = poppedVer;
		rep.end = poppedVer;

		if(req.sequence.present()) {
			auto& trackerData = self->peekTracker[peekId];
			trackerData.lastUpdate = now();
			auto& sequenceData = trackerData.sequence_version[sequence+1];
			if(sequenceData.isSet()) {
				if(sequenceData.getFuture().get() != rep.end) {
					TEST(true); //tlog peek second attempt ended at a different version
					req.reply.sendError(timed_out());
					return Void();
				}
			} else {
				sequenceData.send(rep.end);
			}
		}

		req.reply.send( rep );
		return Void();
	}

	state Version endVersion = logData->version.get() + 1;

	//grab messages from disk
	//TraceEvent("tLogPeekMessages", self->dbgid).detail("reqBeginEpoch", req.begin.epoch).detail("reqBeginSeq", req.begin.sequence).detail("epoch", self->epoch()).detail("persistentDataSeq", self->persistentDataSequence).detail("Tag1", printable(req.tag1)).detail("Tag2", printable(req.tag2));
	if( req.begin <= logData->persistentDataDurableVersion ) {
		// Just in case the durable version changes while we are waiting for the read, we grab this data from memory.  We may or may not actually send it depending on
		// whether we get enough data from disk.
		// SOMEDAY: Only do this if an initial attempt to read from disk results in insufficient data and the required data is no longer in memory
		// SOMEDAY: Should we only send part of the messages we collected, to actually limit the size of the result?

		peekMessagesFromMemory( logData, req, messages2, endVersion );

		Standalone<VectorRef<KeyValueRef>> kvs = wait(
			self->persistentData->readRange(KeyRangeRef(
				persistTagMessagesKey(logData->logId, req.tag, req.begin),
				persistTagMessagesKey(logData->logId, req.tag, logData->persistentDataDurableVersion + 1)), SERVER_KNOBS->DESIRED_TOTAL_BYTES, SERVER_KNOBS->DESIRED_TOTAL_BYTES));

		//TraceEvent("TLogPeekResults", self->dbgid).detail("ForAddress", req.reply.getEndpoint().address).detail("Tag1Results", s1).detail("Tag2Results", s2).detail("Tag1ResultsLim", kv1.size()).detail("Tag2ResultsLim", kv2.size()).detail("Tag1ResultsLast", kv1.size() ? printable(kv1[0].key) : "").detail("Tag2ResultsLast", kv2.size() ? printable(kv2[0].key) : "").detail("Limited", limited).detail("NextEpoch", next_pos.epoch).detail("NextSeq", next_pos.sequence).detail("NowEpoch", self->epoch()).detail("NowSeq", self->sequence.getNextSequence());

		for (auto &kv : kvs) {
			auto ver = decodeTagMessagesKey(kv.key);
			messages << int32_t(-1) << ver;

			if(logData->persistentDataFormat == 0) {
				BinaryReader rd( kv.value, Unversioned() );
				while(!rd.empty()) {
					int32_t messageLength;
					uint32_t subVersion;
					rd >> messageLength >> subVersion;
					messageLength += sizeof(uint16_t);
					messages << messageLength << subVersion << uint16_t(0);
					messageLength -= (sizeof(subVersion) + sizeof(uint16_t));
					messages.serializeBytes(rd.readBytes(messageLength), messageLength);
				}
			} else {
				messages.serializeBytes(kv.value);
			}
		}

		if (kvs.expectedSize() >= SERVER_KNOBS->DESIRED_TOTAL_BYTES)
			endVersion = decodeTagMessagesKey(kvs.end()[-1].key) + 1;
		else
			messages.serializeBytes( messages2.toStringRef() );
	} else {
		peekMessagesFromMemory( logData, req, messages, endVersion );
		//TraceEvent("TLogPeekResults", self->dbgid).detail("ForAddress", req.reply.getEndpoint().address).detail("MessageBytes", messages.getLength()).detail("NextEpoch", next_pos.epoch).detail("NextSeq", next_pos.sequence).detail("NowSeq", self->sequence.getNextSequence());
	}

	TLogPeekReply reply;
	reply.maxKnownVersion = logData->version.get();
	reply.messages = messages.toStringRef();
	reply.end = endVersion;

	//TraceEvent("TlogPeek", self->dbgid).detail("logId", logData->logId).detail("endVer", reply.end).detail("msgBytes", reply.messages.expectedSize()).detail("ForAddress", req.reply.getEndpoint().address);

	if(req.sequence.present()) {
		auto& trackerData = self->peekTracker[peekId];
		trackerData.lastUpdate = now();
		auto& sequenceData = trackerData.sequence_version[sequence+1];
		if(sequenceData.isSet()) {
			if(sequenceData.getFuture().get() != reply.end) {
				TEST(true); //tlog peek second attempt ended at a different version
				req.reply.sendError(timed_out());
				return Void();
			}
		} else {
			sequenceData.send(reply.end);
		}
	}

	req.reply.send( reply );
	return Void();
}

ACTOR Future<Void> doQueueCommit( TLogData* self, Reference<LogData> logData ) {
	state Version ver = logData->version.get();
	state Version commitNumber = self->queueCommitBegin+1;
	self->queueCommitBegin = commitNumber;
	logData->queueCommittingVersion = ver;

	Future<Void> c = self->persistentQueue->commit();
	self->diskQueueCommitBytes = 0;
	self->largeDiskQueueCommitBytes.set(false);

	Void _ = wait(c);
	Void _ = wait(self->queueCommitEnd.whenAtLeast(commitNumber-1));

	//Calling check_yield instead of yield to avoid a destruction ordering problem in simulation
	if(g_network->check_yield(g_network->getCurrentTask())) {
		Void _ = wait(delay(0, g_network->getCurrentTask()));
	}

	ASSERT( ver > logData->queueCommittedVersion.get() );

	logData->queueCommittedVersion.set(ver);
	self->queueCommitEnd.set(commitNumber);

	if(logData->remoteTag.present() && logData->logSystem->get())
		logData->logSystem->get()->pop(ver, logData->remoteTag.get());

	TraceEvent("TLogCommitDurable", self->dbgid).detail("Version", ver);

	return Void();
}

ACTOR Future<Void> commitQueue( TLogData* self ) {
	state Reference<LogData> logData;

	loop {
		bool foundCount = 0;
		for(auto it : self->id_data) {
			if(!it.second->stopped) {
				 logData = it.second;
				 foundCount++;
			}
		}

		ASSERT(foundCount < 2);
		if(!foundCount) {
			Void _ = wait( self->newLogData.onTrigger() );
			continue;
		}

		TraceEvent("commitQueueNewLog", self->dbgid).detail("logId", logData->logId).detail("version", logData->version.get()).detail("committing", logData->queueCommittingVersion).detail("commmitted", logData->queueCommittedVersion.get());

		loop {
			if(logData->stopped && logData->version.get() == std::max(logData->queueCommittingVersion, logData->queueCommittedVersion.get())) {
				Void _ = wait( logData->queueCommittedVersion.whenAtLeast(logData->version.get() ) );
				break;
			}

			choose {
				when(Void _ = wait( logData->version.whenAtLeast( std::max(logData->queueCommittingVersion, logData->queueCommittedVersion.get()) + 1 ) ) ) {
					while( self->queueCommitBegin != self->queueCommitEnd.get() && !self->largeDiskQueueCommitBytes.get() ) {
						Void _ = wait( self->queueCommitEnd.whenAtLeast(self->queueCommitBegin) || self->largeDiskQueueCommitBytes.onChange() );
					}
					self->sharedActors.send(doQueueCommit(self, logData));
				}
				when(Void _ = wait(self->newLogData.onTrigger())) {}
			}
		}
	}
}

ACTOR Future<Void> tLogCommit(
		TLogData* self,
		TLogCommitRequest req,
		Reference<LogData> logData,
		PromiseStream<Void> warningCollectorInput ) {
	state Optional<UID> tlogDebugID;
	if(req.debugID.present())
	{
		tlogDebugID = g_nondeterministic_random->randomUniqueID();
		g_traceBatch.addAttach("CommitAttachID", req.debugID.get().first(), tlogDebugID.get().first());
		g_traceBatch.addEvent("CommitDebug", tlogDebugID.get().first(), "TLog.tLogCommit.BeforeWaitForVersion");
	}

	logData->knownCommittedVersion = std::max(logData->knownCommittedVersion, req.knownCommittedVersion);

	Void _ = wait( logData->version.whenAtLeast( req.prevVersion ) );

	//Calling check_yield instead of yield to avoid a destruction ordering problem in simulation
	if(g_network->check_yield(g_network->getCurrentTask())) {
		Void _ = wait(delay(0, g_network->getCurrentTask()));
	}

	if(logData->stopped) {
		req.reply.sendError( tlog_stopped() );
		return Void();
	}

	if (logData->version.get() == req.prevVersion) {  // Not a duplicate (check relies on no waiting between here and self->version.set() below!)
		if(req.debugID.present())
			g_traceBatch.addEvent("CommitDebug", tlogDebugID.get().first(), "TLog.tLogCommit.Before");

		TraceEvent("TLogCommit", logData->logId).detail("Version", req.version);
		commitMessages(logData, req.version, req.arena, req.messages, req.tags, self->bytesInput);

		// Log the changes to the persistent queue, to be committed by commitQueue()
		TLogQueueEntryRef qe;
		qe.version = req.version;
		qe.knownCommittedVersion = req.knownCommittedVersion;
		qe.messages = req.messages;
		qe.tags = req.tags;
		qe.id = logData->logId;
		self->persistentQueue->push( qe );

		self->diskQueueCommitBytes += qe.expectedSize();
		if( self->diskQueueCommitBytes > SERVER_KNOBS->MAX_QUEUE_COMMIT_BYTES ) {
			self->largeDiskQueueCommitBytes.set(true);
		}

		// Notifies the commitQueue actor to commit persistentQueue, and also unblocks tLogPeekMessages actors
		self->prevVersion = logData->version.get();
		logData->version.set( req.version );

		if(req.debugID.present())
			g_traceBatch.addEvent("CommitDebug", tlogDebugID.get().first(), "TLog.tLogCommit.AfterTLogCommit");
	}
	// Send replies only once all prior messages have been received and committed.
	Void _ = wait( timeoutWarning( logData->queueCommittedVersion.whenAtLeast( req.version ), 0.1, warningCollectorInput ) );

	if(req.debugID.present())
		g_traceBatch.addEvent("CommitDebug", tlogDebugID.get().first(), "TLog.tLogCommit.After");

	req.reply.send( Void() );
	return Void();
}

ACTOR Future<Void> initPersistentState( TLogData* self, Reference<LogData> logData ) {
	// PERSIST: Initial setup of persistentData for a brand new tLog for a new database
	IKeyValueStore *storage = self->persistentData;
	storage->set( persistFormat );
	storage->set( KeyValueRef( BinaryWriter::toValue(logData->logId,Unversioned()).withPrefix(persistCurrentVersionKeys.begin), BinaryWriter::toValue(logData->version.get(), Unversioned()) ) );
	storage->set( KeyValueRef( BinaryWriter::toValue(logData->logId,Unversioned()).withPrefix(persistRecoveryCountKeys.begin), BinaryWriter::toValue(logData->recoveryCount, Unversioned()) ) );

	TraceEvent("TLogInitCommit", logData->logId);
	Void _ = wait( self->updatePersist );
	Void _ = wait( self->persistentData->commit() );
	return Void();
}

ACTOR Future<Void> rejoinMasters( TLogData* self, TLogInterface tli, DBRecoveryCount recoveryCount ) {
	state UID lastMasterID(0,0);
	loop {
		auto const& inf = self->dbInfo->get();
		bool isDisplaced = inf.recoveryCount >= recoveryCount && inf.recoveryState != 0 && !std::count( inf.priorCommittedLogServers.begin(), inf.priorCommittedLogServers.end(), tli.id() );
		if(isDisplaced) {
			for(auto& log : inf.logSystemConfig.tLogs) {
				 if( std::count( log.tLogs.begin(), log.tLogs.end(), tli.id() ) ) {
					isDisplaced = false;
					break;
				 }
			}
		}
		if(isDisplaced) {
			for(auto& old : inf.logSystemConfig.oldTLogs) {
				for(auto& log : old.tLogs) {
					 if( std::count( log.tLogs.begin(), log.tLogs.end(), tli.id() ) ) {
						isDisplaced = false;
						break;
					 }
				}
			}
		}
		if ( isDisplaced )
		{
			TraceEvent("TLogDisplaced", tli.id()).detail("Reason", "DBInfoDoesNotContain").detail("recoveryCount", recoveryCount).detail("infRecoveryCount", inf.recoveryCount).detail("recoveryState", inf.recoveryState)
				.detail("logSysConf", describe(inf.logSystemConfig.tLogs)).detail("priorLogs", describe(inf.priorCommittedLogServers)).detail("oldLogGens", inf.logSystemConfig.oldTLogs.size());
			if (BUGGIFY) Void _ = wait( delay( SERVER_KNOBS->BUGGIFY_WORKER_REMOVED_MAX_LAG * g_random->random01() ) );
			throw worker_removed();
		}

		if (self->dbInfo->get().master.id() != lastMasterID) {
			// The TLogRejoinRequest is needed to establish communications with a new master, which doesn't have our TLogInterface
			TLogRejoinRequest req;
			req.myInterface = tli;
			TraceEvent("TLogRejoining", self->dbgid).detail("Master", self->dbInfo->get().master.id());
			choose {
				when ( bool success = wait( brokenPromiseToNever( self->dbInfo->get().master.tlogRejoin.getReply( req ) ) ) ) {
					if (success)
						lastMasterID = self->dbInfo->get().master.id();
				}
				when ( Void _ = wait( self->dbInfo->onChange() ) ) { }
			}
		} else
			Void _ = wait( self->dbInfo->onChange() );
	}
}

ACTOR Future<Void> respondToRecovered( TLogInterface tli, Future<Void> recovery ) {
	Void _ = wait( recovery );

	loop {
		TLogRecoveryFinishedRequest req = waitNext( tli.recoveryFinished.getFuture() );
		req.reply.send(Void());
	}
}

ACTOR Future<Void> cleanupPeekTrackers( TLogData* self ) {
	loop {
		double minTimeUntilExpiration = SERVER_KNOBS->PEEK_TRACKER_EXPIRATION_TIME;
		auto it = self->peekTracker.begin();
		while(it != self->peekTracker.end()) {
			double timeUntilExpiration = it->second.lastUpdate + SERVER_KNOBS->PEEK_TRACKER_EXPIRATION_TIME - now();
			if(timeUntilExpiration < 1.0e-6) {
				for(auto seq : it->second.sequence_version) {
					if(!seq.second.isSet()) {
						seq.second.sendError(timed_out());
					}
				}
				it = self->peekTracker.erase(it);
			} else {
				minTimeUntilExpiration = std::min(minTimeUntilExpiration, timeUntilExpiration);
				++it;
			}
		}

		Void _ = wait( delay(minTimeUntilExpiration) );
	}
}

void getQueuingMetrics( TLogData* self, TLogQueuingMetricsRequest const& req ) {
	TLogQueuingMetricsReply reply;
	reply.localTime = now();
	reply.instanceID = self->instanceID;
	reply.bytesInput = self->bytesInput;
	reply.bytesDurable = self->bytesDurable;
	reply.storageBytes = self->persistentData->getStorageBytes();
	reply.v = self->prevVersion;
	req.reply.send( reply );
}

ACTOR Future<Void> serveTLogInterface( TLogData* self, TLogInterface tli, Reference<LogData> logData, PromiseStream<Void> warningCollectorInput ) {
	state Future<Void> dbInfoChange = Void();

	loop choose {
		when( Void _ = wait( dbInfoChange ) ) {
			dbInfoChange = self->dbInfo->onChange();
			bool found = false;
			if(self->dbInfo->get().recoveryState >= RecoveryState::FULLY_RECOVERED) {
				for(auto& logs : self->dbInfo->get().logSystemConfig.tLogs) {
					if( std::count( logs.tLogs.begin(), logs.tLogs.end(), logData->logId ) ) {
						found = true;
						break;
					}
				}
			}
			if(found) {
				logData->logSystem->set(ILogSystem::fromServerDBInfo( self->dbgid, self->dbInfo->get() ));
				if(logData->remoteTag.present() && logData->stopped) {
					TraceEvent("TLogAlreadyStopped", self->dbgid);
					logData->removed = logData->removed && logData->logSystem->get()->endEpoch();
				}
			} else {
				logData->logSystem->set(Reference<ILogSystem>());
			}
		}
		when( TLogPeekRequest req = waitNext( tli.peekMessages.getFuture() ) ) {
			logData->addActor.send( tLogPeekMessages( self, req, logData ) );
		}
		when( TLogPopRequest req = waitNext( tli.popMessages.getFuture() ) ) {
			logData->addActor.send( tLogPop( self, req, logData ) );
		}
		when( TLogCommitRequest req = waitNext( tli.commit.getFuture() ) ) {
			ASSERT(!logData->remoteTag.present());
			TEST(logData->stopped); // TLogCommitRequest while stopped
			if (!logData->stopped)
				logData->addActor.send( tLogCommit( self, req, logData, warningCollectorInput ) );
			else
				req.reply.sendError( tlog_stopped() );
		}
		when( ReplyPromise< TLogLockResult > reply = waitNext( tli.lock.getFuture() ) ) {
			logData->addActor.send( tLogLock(self, reply, logData) );
		}
		when (TLogQueuingMetricsRequest req = waitNext(tli.getQueuingMetrics.getFuture())) {
			getQueuingMetrics(self, req);
		}
		when (TLogConfirmRunningRequest req = waitNext(tli.confirmRunning.getFuture())){
			if (req.debugID.present() ) {
				UID tlogDebugID = g_nondeterministic_random->randomUniqueID();
				g_traceBatch.addAttach("TransactionAttachID", req.debugID.get().first(), tlogDebugID.first());
				g_traceBatch.addEvent("TransactionDebug", tlogDebugID.first(), "TLogServer.TLogConfirmRunningRequest");
			}
			if (!logData->stopped)
				req.reply.send(Void());
			else
				req.reply.sendError( tlog_stopped() );
		}
	}
}

void removeLog( TLogData* self, Reference<LogData> logData ) {
	TraceEvent("TLogRemoved", logData->logId).detail("input", logData->bytesInput.getValue()).detail("durable", logData->bytesDurable.getValue());
	logData->stopped = true;
	logData->recovery = Void();

	logData->addActor = PromiseStream<Future<Void>>(); //there could be items still in the promise stream if one of the actors threw an error immediately
	self->id_data.erase(logData->logId);

	if(self->id_data.size()) {
		return;
	} else {
		throw worker_removed();
	}
}

<<<<<<< HEAD
ACTOR Future<Void> pullAsyncData( TLogData* self, Reference<LogData> logData, Tag tag ) {
	state Future<Void> dbInfoChange = Void();
	state Reference<ILogSystem::IPeekCursor> r;
	state Version tagAt = logData->version.get()+1;
	state Version tagPopped = 0;
	state Version lastVer = 0;

	loop {
		loop {
			choose {
				when(Void _ = wait( r ? r->getMore() : Never() ) ) {
					break;
				}
				when( Void _ = wait( dbInfoChange ) ) {
					if(r) tagPopped = std::max(tagPopped, r->popped());
					if( logData->logSystem->get() )
						r = logData->logSystem->get()->peek( tagAt, tag );
					else
						r = Reference<ILogSystem::IPeekCursor>();
					dbInfoChange = logData->logSystem->onChange();
				}
			}
		}

		Version ver = 0;
		Arena arena;
		BinaryWriter wr(Unversioned());
		Map<Tag, TagMessagesRef> tag_offsets;
		while (true) {
			bool foundMessage = r->hasMessage();
			if (!foundMessage || r->version().version != ver) {
				ASSERT(r->version().version > lastVer);
				if (ver) {
					VectorRef<TagMessagesRef> r;
					for(auto& t : tag_offsets)
						r.push_back( arena, t.value );
					commitMessages(logData, ver, arena, wr.toStringRef(), r, self->bytesInput);

					// Log the changes to the persistent queue, to be committed by commitQueue()
					TLogQueueEntryRef qe;
					qe.version = ver;
					qe.knownCommittedVersion = 0;
					qe.messages = wr.toStringRef();
					qe.tags = r;
					qe.id = logData->logId;
					self->persistentQueue->push( qe );

					self->diskQueueCommitBytes += qe.expectedSize();
					if( self->diskQueueCommitBytes > SERVER_KNOBS->MAX_QUEUE_COMMIT_BYTES ) {
						self->largeDiskQueueCommitBytes.set(true);
					}

					// Notifies the commitQueue actor to commit persistentQueue, and also unblocks tLogPeekMessages actors
					//FIXME: could we just use the ver and lastVer variables, or replace them with this?
					self->prevVersion = logData->version.get();
					logData->version.set( ver );
				}
				lastVer = ver;
				ver = r->version().version;
				tag_offsets = Map<Tag, TagMessagesRef>();
				wr = BinaryWriter(Unversioned());
				arena = Arena();

				if (!foundMessage) {
					ver--;
					if(ver > logData->version.get()) {
						commitMessages(logData, ver, arena, StringRef(), VectorRef<TagMessagesRef>(), self->bytesInput);

						// Log the changes to the persistent queue, to be committed by commitQueue()
						TLogQueueEntryRef qe;
						qe.version = ver;
						qe.knownCommittedVersion = 0;
						qe.messages = StringRef();
						qe.tags = VectorRef<TagMessagesRef>();
						qe.id = logData->logId;
						self->persistentQueue->push( qe );

						self->diskQueueCommitBytes += qe.expectedSize();
						if( self->diskQueueCommitBytes > SERVER_KNOBS->MAX_QUEUE_COMMIT_BYTES ) {
							self->largeDiskQueueCommitBytes.set(true);
						}

						// Notifies the commitQueue actor to commit persistentQueue, and also unblocks tLogPeekMessages actors
						//FIXME: could we just use the ver and lastVer variables, or replace them with this?
						self->prevVersion = logData->version.get();
						logData->version.set( ver );
					}
					break;
				}
			}

			StringRef msg = r->getMessage();
			auto tags = r->getTags();
			for(auto tag : tags) {
				auto it = tag_offsets.find(tag);
				if (it == tag_offsets.end()) {
					it = tag_offsets.insert(mapPair( tag, TagMessagesRef() ));
					it->value.tag = it->key;
				}
				it->value.messageOffsets.push_back( arena, wr.getLength() );
			}

			//FIXME: do not reserialize tag data
			wr << uint32_t( msg.size() + sizeof(uint32_t) + sizeof(uint16_t) + tags.size()*sizeof(Tag) ) << r->version().sub << uint16_t(tags.size());
			for(auto t : tags) {
				wr << t;
			}
			wr.serializeBytes( msg );
			r->nextMessage();
		}

		tagAt = r->version().version;
	}
}

ACTOR Future<Void> tLogCore( TLogData* self, Reference<LogData> logData, Future<Void> recovery ) {
=======
ACTOR Future<Void> tLogCore( TLogData* self, Reference<LogData> logData ) {
>>>>>>> 4fa24155
	if(logData->removed.isReady()) {
		Void _ = wait(delay(0)); //to avoid iterator invalidation in restorePersistentState when removed is already ready
		ASSERT(logData->removed.isError());

		if(logData->removed.getError().code() != error_code_worker_removed) {
			throw logData->removed.getError();
		}

		removeLog(self, logData);
		return Void();
	}

	TraceEvent("newLogData", self->dbgid).detail("logId", logData->logId);
	logData->initialized = true;
	self->newLogData.trigger();

	state PromiseStream<Void> warningCollectorInput;
	state Future<Void> warningCollector = timeoutWarningCollector( warningCollectorInput.getFuture(), 1.0, "TLogQueueCommitSlow", self->dbgid );
	state Future<Void> error = actorCollection( logData->addActor.getFuture() );

	if( logData->recovery.isValid() && !logData->recovery.isReady()) {
		logData->addActor.send( logData->recovery );
	}

	logData->addActor.send( waitFailureServer(logData->tli.waitFailure.getFuture()) );
	logData->addActor.send( respondToRecovered(logData->tli, logData->recovery) );
	logData->addActor.send( logData->removed );
	//FIXME: update tlogMetrics to include new information, or possibly only have one copy for the shared instance
	logData->addActor.send( traceCounters("TLogMetrics", logData->logId, SERVER_KNOBS->STORAGE_LOGGING_DELAY, &logData->cc, logData->logId.toString() + "/TLogMetrics"));
	logData->addActor.send( serveTLogInterface(self, logData->tli, logData, warningCollectorInput) );

	if(logData->remoteTag.present()) {
		logData->addActor.send( pullAsyncData(self, logData, logData->remoteTag.get()) );
	}

	try {
		Void _ = wait( error );
		throw internal_error();
	} catch( Error &e ) {
		if( e.code() != error_code_worker_removed )
			throw;

		removeLog(self, logData);
		return Void();
	}
}

ACTOR Future<Void> checkEmptyQueue(TLogData* self) {
	TraceEvent("TLogCheckEmptyQueueBegin", self->dbgid);
	try {
		TLogQueueEntry r = wait( self->persistentQueue->readNext() );
		throw internal_error();
	} catch (Error& e) {
		if (e.code() != error_code_end_of_stream) throw;
		TraceEvent("TLogCheckEmptyQueueEnd", self->dbgid);
		return Void();
	}
}

ACTOR Future<Void> restorePersistentState( TLogData* self, LocalityData locality, PromiseStream<InitializeTLogRequest> tlogRequests ) {
	state double startt = now();
	state Reference<LogData> logData;
	state KeyRange tagKeys;
	// PERSIST: Read basic state from persistentData; replay persistentQueue but don't erase it

	TraceEvent("TLogRestorePersistentState", self->dbgid);

	IKeyValueStore *storage = self->persistentData;
	state Future<Optional<Value>> fFormat = storage->readValue(persistFormat.key);
	state Future<Standalone<VectorRef<KeyValueRef>>> fVers = storage->readRange(persistCurrentVersionKeys);
	state Future<Standalone<VectorRef<KeyValueRef>>> fRecoverCounts = storage->readRange(persistRecoveryCountKeys);

	// FIXME: metadata in queue?

	Void _ = wait( waitForAll( (vector<Future<Optional<Value>>>(), fFormat ) ) );
	Void _ = wait( waitForAll( (vector<Future<Standalone<VectorRef<KeyValueRef>>>>(), fVers, fRecoverCounts) ) );

	if (fFormat.get().present() && !persistFormatReadableRange.contains( fFormat.get().get() )) {
		TraceEvent(SevError, "UnsupportedDBFormat", self->dbgid).detail("Format", printable(fFormat.get().get())).detail("Expected", persistFormat.value.toString());
		throw worker_recovery_failed();
	}

	if (!fFormat.get().present()) {
		Standalone<VectorRef<KeyValueRef>> v = wait( self->persistentData->readRange( KeyRangeRef(StringRef(), LiteralStringRef("\xff")), 1 ) );
		if (!v.size()) {
			TEST(true); // The DB is completely empty, so it was never initialized.  Delete it.
			throw worker_removed();
		} else {
			// This should never happen
			TraceEvent(SevError, "NoDBFormatKey", self->dbgid).detail("FirstKey", printable(v[0].key));
			ASSERT( false );
			throw worker_recovery_failed();
		}
	}

	state std::vector<Future<ErrorOr<Void>>> removed;
	state int persistentDataFormat = 0;
	if(fFormat.get().get() >= LiteralStringRef("FoundationDB/LogServer/2/4")) {
		persistentDataFormat = 1;
	}

	ASSERT(fVers.get().size() == fRecoverCounts.get().size());

	state int idx = 0;
	for(idx = 0; idx < fVers.get().size(); idx++) {
		state KeyRef rawId = fVers.get()[idx].key.removePrefix(persistCurrentVersionKeys.begin);
		UID id1 = BinaryReader::fromStringRef<UID>( rawId, Unversioned() );
		UID id2 = BinaryReader::fromStringRef<UID>( fRecoverCounts.get()[idx].key.removePrefix(persistRecoveryCountKeys.begin), Unversioned() );
		ASSERT(id1 == id2);

		TLogInterface recruited;
		recruited.uniqueID = id1;
		recruited.locality = locality;
		recruited.initEndpoints();

		DUMPTOKEN( recruited.peekMessages );
		DUMPTOKEN( recruited.popMessages );
		DUMPTOKEN( recruited.commit );
		DUMPTOKEN( recruited.lock );
		DUMPTOKEN( recruited.getQueuingMetrics );
		DUMPTOKEN( recruited.confirmRunning );

		//We do not need the remoteTag, because we will not be loading any additional data
		logData = Reference<LogData>( new LogData(self, recruited, Optional<Tag>(), persistentDataFormat) );
		logData->stopped = true;
		self->id_data[id1] = logData;

		Version ver = BinaryReader::fromStringRef<Version>( fVers.get()[idx].value, Unversioned() );
		logData->persistentDataVersion = ver;
		logData->persistentDataDurableVersion = ver;
		logData->version.set(ver);
		logData->recoveryCount = BinaryReader::fromStringRef<DBRecoveryCount>( fRecoverCounts.get()[idx].value, Unversioned() );
		logData->removed = rejoinMasters(self, recruited, logData->recoveryCount);
		removed.push_back(errorOr(logData->removed));

		TraceEvent("TLogRestorePersistentStateVer", id1).detail("ver", ver);

		// Restore popped keys.  Pop operations that took place after the last (committed) updatePersistentDataVersion might be lost, but
		// that is fine because we will get the corresponding data back, too.
		tagKeys = prefixRange( rawId.withPrefix(persistTagPoppedKeys.begin) );
		loop {
			if(logData->removed.isReady()) break;
			Standalone<VectorRef<KeyValueRef>> data = wait( self->persistentData->readRange( tagKeys, BUGGIFY ? 3 : 1<<30, 1<<20 ) );
			if (!data.size()) break;
			((KeyRangeRef&)tagKeys) = KeyRangeRef( keyAfter(data.back().key, tagKeys.arena()), tagKeys.end );

			for(auto &kv : data) {
				Tag tag = decodeTagPoppedKey(rawId, kv.key);
				Version popped = decodeTagPoppedValue(kv.value);
				TraceEvent("TLogRestorePop", logData->logId).detail("Tag", tag).detail("To", popped);
				ASSERT( logData->tag_data.find(tag) == logData->tag_data.end() );
				logData->tag_data.insert( mapPair( std::move(Tag(tag)), LogData::TagData( popped, false, false, tag )) );
			}
		}
	}

	state Future<Void> allRemoved = waitForAll(removed);
	state Version lastVer = 0;
	state UID lastId = UID(1,1); //initialized so it will not compare equal to a default UID
	state double recoverMemoryLimit = SERVER_KNOBS->TARGET_BYTES_PER_TLOG + SERVER_KNOBS->SPRING_BYTES_TLOG;
	if (BUGGIFY) recoverMemoryLimit = std::max<double>(SERVER_KNOBS->BUGGIFY_RECOVER_MEMORY_LIMIT, SERVER_KNOBS->TLOG_SPILL_THRESHOLD);
	try {
		loop {
			if(allRemoved.isReady()) {
				TEST(true); //all tlogs removed during queue recovery
				throw worker_removed();
			}
			choose {
				when( TLogQueueEntry qe = wait( self->persistentQueue->readNext() ) ) {
					if(!self->queueOrder.size() || self->queueOrder.back() != qe.id) self->queueOrder.push_back(qe.id);
					if(qe.id != lastId) {
						lastId = qe.id;
						auto it = self->id_data.find(qe.id);
						if(it != self->id_data.end()) {
							logData = it->second;
						} else {
							logData = Reference<LogData>();
						}
					} else {
						ASSERT( qe.version >= lastVer );
						lastVer = qe.version;
					}

					//TraceEvent("TLogRecoveredQE", self->dbgid).detail("logId", qe.id).detail("ver", qe.version).detail("MessageBytes", qe.messages.size()).detail("Tags", qe.tags.size())
					//	.detail("Tag0", qe.tags.size() ? qe.tags[0].tag : invalidTag).detail("version", logData->version.get());

					if(logData) {
						logData->knownCommittedVersion = std::max(logData->knownCommittedVersion, qe.knownCommittedVersion);
						if( qe.version > logData->version.get() ) {
							commitMessages(logData, qe.version, qe.arena(), qe.messages, qe.tags, self->bytesInput);
							logData->version.set( qe.version );
							logData->queueCommittedVersion.set( qe.version );

							while (self->bytesInput - self->bytesDurable >= recoverMemoryLimit) {
								TEST(true);  // Flush excess data during TLog queue recovery
								TraceEvent("FlushLargeQueueDuringRecovery", self->dbgid).detail("BytesInput", self->bytesInput).detail("BytesDurable", self->bytesDurable).detail("Version", logData->version.get()).detail("PVer", logData->persistentDataVersion);

								choose {
									when( Void _ = wait( updateStorage(self) ) ) {}
									when( Void _ = wait( allRemoved ) ) { throw worker_removed(); }
								}
							}
						}
					}
				}
				when( Void _ = wait( allRemoved ) ) { throw worker_removed(); }
			}
		}
	} catch (Error& e) {
		if (e.code() != error_code_end_of_stream) throw;
	}

	TraceEvent("TLogRestorePersistentStateDone", self->dbgid).detail("Took", now()-startt);
	TEST( now()-startt >= 1.0 );  // TLog recovery took more than 1 second

	for(auto it : self->id_data) {
		if(it.second->queueCommittedVersion.get() == 0) {
			TraceEvent("TLogZeroVersion", self->dbgid).detail("logId", it.first);
			it.second->queueCommittedVersion.set(it.second->version.get());
		}
		self->sharedActors.send( tLogCore( self, it.second ) );
	}

	return Void();
}

bool tlogTerminated( TLogData* self, IKeyValueStore* persistentData, TLogQueue* persistentQueue, Error const& e ) {
	// Dispose the IKVS (destroying its data permanently) only if this shutdown is definitely permanent.  Otherwise just close it.
	self->terminated = true;
	if (e.code() == error_code_worker_removed || e.code() == error_code_recruitment_failed) {
		persistentData->dispose();
		persistentQueue->dispose();
	} else {
		persistentData->close();
		persistentQueue->close();
	}

	if ( e.code() == error_code_worker_removed ||
		 e.code() == error_code_recruitment_failed ||
		 e.code() == error_code_file_not_found )
	{
		TraceEvent("TLogTerminated", self->dbgid).error(e, true);
		return true;
	} else
		return false;
}

ACTOR Future<Void> recoverTagFromLogSystem( TLogData* self, Reference<LogData> logData, Version beginVersion, Version endVersion, Tag tag, Reference<AsyncVar<int>> uncommittedBytes, Reference<AsyncVar<Reference<ILogSystem>>> logSystem ) {
	state Future<Void> dbInfoChange = Void();
	state Reference<ILogSystem::IPeekCursor> r;
	state Version tagAt = beginVersion;
	state Version tagPopped = 0;
	state Version lastVer = 0;

	TraceEvent("LogRecoveringTagBegin", logData->logId).detail("Tag", tag).detail("recoverAt", endVersion);

	while (tagAt <= endVersion) {
		loop {
			choose {
				when(Void _ = wait( r ? r->getMore() : Never() ) ) {
					break;
				}
				when( Void _ = wait( dbInfoChange ) ) {
					if(r) tagPopped = std::max(tagPopped, r->popped());
					if( logSystem->get() )
						r = logSystem->get()->peek( tagAt, tag );
					else
						r = Reference<ILogSystem::IPeekCursor>();
					dbInfoChange = logSystem->onChange();
				}
			}
		}

		//TraceEvent("LogRecoveringTagResults", logData->logId).detail("Tag", tag);

		Version ver = 0;
		BinaryWriter wr( Unversioned() );
		int writtenBytes = 0;
		while (true) {
			bool foundMessage = r->hasMessage();
			//TraceEvent("LogRecoveringMsg", logData->logId).detail("Tag", tag).detail("foundMessage", foundMessage).detail("ver", r->version().toString());
			if (!foundMessage || r->version().version != ver) {
				ASSERT(r->version().version > lastVer);
				if (ver) {
					//TraceEvent("LogRecoveringTagVersion", logData->logId).detail("Tag", tag).detail("Ver", ver).detail("Bytes", wr.getLength());
					writtenBytes += 100 + wr.getLength();
					self->persistentData->set( KeyValueRef( persistTagMessagesKey( logData->logId, tag, ver ), wr.toStringRef() ) );
				}
				lastVer = ver;
				ver = r->version().version;
				wr = BinaryWriter( Unversioned() );
				if (!foundMessage || ver > endVersion)
					break;
			}

			// FIXME: This logic duplicates stuff in LogPushData::addMessage(), and really would be better in PeekResults or somewhere else.  Also unnecessary copying.
			StringRef msg = r->getMessage();
			auto tags = r->getTags();
			wr << uint32_t( msg.size() + sizeof(uint32_t) + sizeof(uint16_t) + tags.size()*sizeof(Tag) ) << r->version().sub << uint16_t(tags.size());
			for(auto t : tags) {
				wr << t;
			}
			wr.serializeBytes( msg );
			r->nextMessage();
		}

		tagAt = r->version().version;

		if(writtenBytes)
			uncommittedBytes->set(uncommittedBytes->get() + writtenBytes);

		while(uncommittedBytes->get() >= SERVER_KNOBS->LARGE_TLOG_COMMIT_BYTES) {
			Void _ = wait(uncommittedBytes->onChange());
		}
	}
	if(r) tagPopped = std::max(tagPopped, r->popped());

	auto tsm = logData->tag_data.find(tag);
	if (tsm == logData->tag_data.end()) {
		logData->tag_data.insert( mapPair(std::move(Tag(tag)), LogData::TagData(tagPopped, false, true, tag)) );
	}

	Void _ = wait(tLogPop( self, TLogPopRequest(tagPopped, tag), logData ));

	updatePersistentPopped( self, logData, tag, logData->tag_data.find(tag)->value );

	TraceEvent("LogRecoveringTagComplete", logData->logId).detail("Tag", tag).detail("recoverAt", endVersion);
	return Void();
}

ACTOR Future<Void> updateLogSystem(TLogData* self, Reference<LogData> logData, LogSystemConfig recoverFrom, Reference<AsyncVar<Reference<ILogSystem>>> logSystem) {
	loop {
		TraceEvent("TLogUpdate", self->dbgid).detail("logId", logData->logId).detail("recoverFrom", recoverFrom.toString()).detail("dbInfo", self->dbInfo->get().logSystemConfig.toString());
		bool found = false;
		if( self->dbInfo->get().logSystemConfig.isEqualIds(recoverFrom) ) {
			logSystem->set(ILogSystem::fromLogSystemConfig( logData->logId, self->dbInfo->get().myLocality, self->dbInfo->get().logSystemConfig ));
			found = true;
		} else if( self->dbInfo->get().logSystemConfig.isNextGenerationOf(recoverFrom) ) {
			for( auto& it : self->dbInfo->get().logSystemConfig.tLogs ) {
				if( std::count(it.tLogs.begin(), it.tLogs.end(), logData->logId ) ) {
					logSystem->set(ILogSystem::fromOldLogSystemConfig( logData->logId, self->dbInfo->get().myLocality, self->dbInfo->get().logSystemConfig ));
					found = true;
					break;
				}
			}
		}
		if( !found ) {
			logSystem->set(Reference<ILogSystem>());
		}
		Void _ = wait( self->dbInfo->onChange() );
	}
}

ACTOR Future<Void> recoverFromLogSystem( TLogData* self, Reference<LogData> logData, LogSystemConfig recoverFrom, Version recoverAt, Version knownCommittedVersion, std::vector<Tag> recoverTags, Promise<Void> copyComplete ) {
	state Future<Void> committing = Void();
	state double lastCommitT = now();
	state Reference<AsyncVar<int>> uncommittedBytes = Reference<AsyncVar<int>>(new AsyncVar<int>());
	state std::vector<Future<Void>> recoverFutures;
	state Reference<AsyncVar<Reference<ILogSystem>>> logSystem = Reference<AsyncVar<Reference<ILogSystem>>>(new AsyncVar<Reference<ILogSystem>>());
	state Future<Void> updater = updateLogSystem(self, logData, recoverFrom, logSystem);

	for(auto tag : recoverTags )
		recoverFutures.push_back(recoverTagFromLogSystem(self, logData, knownCommittedVersion, recoverAt, tag, uncommittedBytes, logSystem));

	state Future<Void> copyDone = waitForAll(recoverFutures);
	state Future<Void> recoveryDone = Never();
	state Future<Void> commitTimeout = delay(SERVER_KNOBS->LONG_TLOG_COMMIT_TIME);

	try {
		loop {
			choose {
				when(Void _ = wait(copyDone)) {
					recoverFutures.clear();
					for(auto tag : recoverTags )
						recoverFutures.push_back(recoverTagFromLogSystem(self, logData, 0, knownCommittedVersion, tag, uncommittedBytes, logSystem));
					copyDone = Never();
					recoveryDone =  waitForAll(recoverFutures);

					Void __ = wait( committing );
					Void __ = wait( self->updatePersist );
					committing = self->persistentData->commit();
					commitTimeout = delay(SERVER_KNOBS->LONG_TLOG_COMMIT_TIME);
					uncommittedBytes->set(0);
					Void __ = wait( committing );
					TraceEvent("TLogCommitCopyData", logData->logId);

					if(!copyComplete.isSet())
						copyComplete.send(Void());
				}
				when(Void _ = wait(recoveryDone)) { break; }
				when(Void _ = wait(commitTimeout)) {
					TEST(true); // We need to commit occasionally if this process is long to avoid running out of memory.
					// We let one, but not more, commits pipeline with the network transfer
					Void __ = wait( committing );
					Void __ = wait( self->updatePersist );
					committing = self->persistentData->commit();
					commitTimeout = delay(SERVER_KNOBS->LONG_TLOG_COMMIT_TIME);
					uncommittedBytes->set(0);
					//TraceEvent("TLogCommitRecoveryData", self->dbgid).detail("MemoryUsage", DEBUG_DETERMINISM ? 0 : getMemoryUsage());
				}
				when(Void _ = wait(uncommittedBytes->onChange())) {
					if(uncommittedBytes->get() >= SERVER_KNOBS->LARGE_TLOG_COMMIT_BYTES)
						commitTimeout = Void();
				}
			}
		}

		Void _ = wait( committing );
		Void _ = wait( self->updatePersist );
		Void _ = wait( self->persistentData->commit() );

		TraceEvent("TLogRecoveryComplete", logData->logId).detail("Locality", self->dbInfo->get().myLocality.toString());
		TEST(true);  // tLog restore from old log system completed

		return Void();
	} catch( Error &e ) {
		TraceEvent("TLogRecoveryError", logData->logId).error(e,true);
		if(!copyComplete.isSet())
			copyComplete.sendError(worker_removed());
		throw;
	}
}

ACTOR Future<Void> tLogStart( TLogData* self, InitializeTLogRequest req, LocalityData locality ) {
	state TLogInterface recruited;
	recruited.locality = locality;
	recruited.initEndpoints();

	DUMPTOKEN( recruited.peekMessages );
	DUMPTOKEN( recruited.popMessages );
	DUMPTOKEN( recruited.commit );
	DUMPTOKEN( recruited.lock );
	DUMPTOKEN( recruited.getQueuingMetrics );
	DUMPTOKEN( recruited.confirmRunning );

	for(auto it : self->id_data) {
		if( !it.second->stopped ) {
			TraceEvent("TLogStoppedByNewRecruitment", self->dbgid).detail("stoppedId", it.first.toString()).detail("recruitedId", recruited.id()).detail("endEpoch", it.second->logSystem->get().getPtr() != 0);
			if(it.second->remoteTag.present() && it.second->logSystem->get()) {
				it.second->removed = it.second->removed && it.second->logSystem->get()->endEpoch();
			}
		}
		it.second->stopped = true;
		it.second->recovery = Void();
	}

	state Reference<LogData> logData = Reference<LogData>( new LogData(self, recruited, req.remoteTag) );
	self->id_data[recruited.id()] = logData;
	logData->recoveryCount = req.epoch;
	logData->removed = rejoinMasters(self, recruited, req.epoch);
	self->queueOrder.push_back(recruited.id());

	TraceEvent("TLogStart", logData->logId);

	try {
		if( logData->removed.isReady() ) {
			throw logData->removed.getError();
		}

		if (req.recoverFrom.logSystemType == 1) {
			ASSERT(false);
		} else if (req.recoverFrom.logSystemType == 2) {
			logData->persistentDataVersion = req.recoverAt;
			logData->persistentDataDurableVersion = req.recoverAt; // durable is a white lie until initPersistentState() commits the store
			logData->queueCommittedVersion.set( req.recoverAt );
			logData->version.set( req.recoverAt );

			Void _ = wait( initPersistentState( self, logData ) || logData->removed );

			state Promise<Void> copyComplete;
			TraceEvent("TLogRecover", self->dbgid).detail("logId", logData->logId).detail("at", req.recoverAt).detail("known", req.knownCommittedVersion).detail("tags", describe(req.recoverTags));
<<<<<<< HEAD
			recovery = recoverFromLogSystem( self, logData, req.recoverFrom, req.recoverAt, req.knownCommittedVersion, req.recoverTags, copyComplete );
			Void _ = wait(recovery); //FIXME
=======
			logData->recovery = recoverFromLogSystem( self, logData, req.recoverFrom, req.recoverAt, req.knownCommittedVersion, req.recoverTags, copyComplete );
>>>>>>> 4fa24155
			Void _ = wait(copyComplete.getFuture() || logData->removed );
		} else {
			// Brand new tlog, initialization has already been done by caller
			Void _ = wait( initPersistentState( self, logData ) || logData->removed );
		}
	} catch( Error &e ) {
		if(e.code() != error_code_actor_cancelled) {
			req.reply.sendError(e);
		}

		if( e.code() != error_code_worker_removed ) {
			throw;
		}

		Void _ = wait( delay(0.0) ); // if multiple recruitment requests were already in the promise stream make sure they are all started before any are removed

		removeLog(self, logData);
		return Void();
	}

	TraceEvent("TLogReady", logData->logId);

	req.reply.send( recruited );

	Void _ = wait( tLogCore( self, logData ) );
	return Void();
}

// New tLog (if !recoverFrom.size()) or restore from network
ACTOR Future<Void> tLog( IKeyValueStore* persistentData, IDiskQueue* persistentQueue, Reference<AsyncVar<ServerDBInfo>> db, LocalityData locality, PromiseStream<InitializeTLogRequest> tlogRequests, UID tlogId, bool restoreFromDisk )
{
	state TLogData self( tlogId, persistentData, persistentQueue, db );
	state Future<Void> error = actorCollection( self.sharedActors.getFuture() );

	TraceEvent("SharedTlog", tlogId);

	try {
		if(restoreFromDisk) {
			Void _ = wait( restorePersistentState( &self, locality, tlogRequests ) );
		} else {
			Void _ = wait( checkEmptyQueue(&self) );
		}

		self.sharedActors.send( cleanupPeekTrackers(&self) );
		self.sharedActors.send( commitQueue(&self) );
		self.sharedActors.send( updateStorageLoop(&self) );

		loop {
			choose {
				when ( InitializeTLogRequest req = waitNext(tlogRequests.getFuture() ) ) {
					if( !self.tlogCache.exists( req.recruitmentID ) ) {
						self.tlogCache.set( req.recruitmentID, req.reply.getFuture() );
						self.sharedActors.send( self.tlogCache.removeOnReady( req.recruitmentID, tLogStart( &self, req, locality ) ) );
					} else {
						forwardPromise( req.reply, self.tlogCache.get( req.recruitmentID ) );
					}
				}
				when ( Void _ = wait( error ) ) { throw internal_error(); }
			}
		}
	} catch (Error& e) {
		TraceEvent("TLogError", tlogId).error(e, true);
		while(!tlogRequests.isEmpty()) {
			tlogRequests.getFuture().pop().reply.sendError(recruitment_failed());
		}

		for( auto& it : self.id_data ) {
			it.second->recovery = Void();
		}

		if (tlogTerminated( &self, persistentData, self.persistentQueue, e )) {
			return Void();
		} else {
			throw;
		}
	}
}

// UNIT TESTS
struct DequeAllocatorStats {
	static int64_t allocatedBytes;
};

int64_t DequeAllocatorStats::allocatedBytes = 0;

template <class T>
struct DequeAllocator : std::allocator<T> {
	template<typename U>
	struct rebind {
		typedef DequeAllocator<U> other;
	};

	DequeAllocator() {}

	template<typename U>
	DequeAllocator(DequeAllocator<U> const& u) : std::allocator<T>(u) {}

	T* allocate(std::size_t n, std::allocator<void>::const_pointer hint = 0) {
		DequeAllocatorStats::allocatedBytes += n * sizeof(T);
		//fprintf(stderr, "Allocating %lld objects for %lld bytes (total allocated: %lld)\n", n, n * sizeof(T), DequeAllocatorStats::allocatedBytes);
		return std::allocator<T>::allocate(n, hint);
	}
	void deallocate(T* p, std::size_t n) {
		DequeAllocatorStats::allocatedBytes -= n * sizeof(T);
		//fprintf(stderr, "Deallocating %lld objects for %lld bytes (total allocated: %lld)\n", n, n * sizeof(T), DequeAllocatorStats::allocatedBytes);
		return std::allocator<T>::deallocate(p, n);
	}
};

TEST_CASE( "fdbserver/tlogserver/VersionMessagesOverheadFactor" ) {

	typedef std::pair<Version, LengthPrefixedStringRef> TestType; // type used by versionMessages

	for(int i = 1; i < 9; ++i) {
		for(int j = 0; j < 20; ++j) {
			DequeAllocatorStats::allocatedBytes = 0;
			DequeAllocator<TestType> allocator;
			std::deque<TestType, DequeAllocator<TestType>> d(allocator);

			int numElements = g_random->randomInt(pow(10, i-1), pow(10, i));
			for(int k = 0; k < numElements; ++k) {
				d.push_back(TestType());
			}

			int removedElements = 0;//g_random->randomInt(0, numElements); // FIXME: the overhead factor does not accurately account for removal!
			for(int k = 0; k < removedElements; ++k) {
				d.pop_front();
			}

			int64_t dequeBytes = DequeAllocatorStats::allocatedBytes + sizeof(std::deque<TestType>);
			int64_t insertedBytes = (numElements-removedElements) * sizeof(TestType);
			double overheadFactor = std::max<double>(insertedBytes, dequeBytes-10000) / insertedBytes; // We subtract 10K here as an estimated upper bound for the fixed cost of an std::deque
			//fprintf(stderr, "%d elements (%d inserted, %d removed):\n", numElements-removedElements, numElements, removedElements);
			//fprintf(stderr, "Allocated %lld bytes to store %lld bytes (%lf overhead factor)\n", dequeBytes, insertedBytes, overheadFactor);
			ASSERT(overheadFactor * 1024 <= SERVER_KNOBS->VERSION_MESSAGES_OVERHEAD_FACTOR_1024THS);
		}
	}

	return Void();
}<|MERGE_RESOLUTION|>--- conflicted
+++ resolved
@@ -179,89 +179,6 @@
 	}
 };
 
-<<<<<<< HEAD
-=======
-struct LengthPrefixedStringRef {
-	// Represents a pointer to a string which is prefixed by a 4-byte length
-	// A LengthPrefixedStringRef is only pointer-sized (8 bytes vs 12 bytes for StringRef), but the corresponding string is 4 bytes bigger, and
-	// substring operations aren't efficient as they are with StringRef.  It's a good choice when there might be lots of references to the same
-	// exact string.
-
-	uint32_t* length;
-
-	StringRef toStringRef() const { ASSERT(length); return StringRef( (uint8_t*)(length+1), *length ); }
-	int expectedSize() const { ASSERT(length); return *length; }
-	uint32_t* getLengthPtr() const { return length; }
-
-	LengthPrefixedStringRef() : length(NULL) {}
-	LengthPrefixedStringRef(uint32_t* length) : length(length) {}
-};
-
-template<class T>
-struct CompareFirst {
-	bool operator() (T const& lhs, T const& rhs) const {
-		return lhs.first < rhs.first;
-	}
-};
-
-KeyRange prefixRange( KeyRef prefix ) {
-	Key end = strinc(prefix);
-	return KeyRangeRef( prefix, end );
-}
-
-////// Persistence format (for self->persistentData)
-
-// Immutable keys
-static const KeyValueRef persistFormat( LiteralStringRef( "Format" ), LiteralStringRef("FoundationDB/LogServer/2/3") );
-static const KeyRangeRef persistFormatReadableRange( LiteralStringRef("FoundationDB/LogServer/2/2"), LiteralStringRef("FoundationDB/LogServer/2/4") );
-static const KeyRangeRef persistRecoveryCountKeys = KeyRangeRef( LiteralStringRef( "DbRecoveryCount/" ), LiteralStringRef( "DbRecoveryCount0" ) );
-
-// Updated on updatePersistentData()
-static const KeyRangeRef persistCurrentVersionKeys = KeyRangeRef( LiteralStringRef( "version/" ), LiteralStringRef( "version0" ) );
-static const KeyRange persistTagMessagesKeys = prefixRange(LiteralStringRef("TagMsg/"));
-static const KeyRange persistTagPoppedKeys = prefixRange(LiteralStringRef("TagPop/"));
-
-static Key persistTagMessagesKey( UID id, Tag tag, Version version ) {
-	BinaryWriter wr( Unversioned() );
-	wr.serializeBytes(persistTagMessagesKeys.begin);
-	wr << id;
-	wr << tag;
-	wr << bigEndian64( version );
-	return wr.toStringRef();
-}
-
-static Key persistTagPoppedKey( UID id, Tag tag ) {
-	BinaryWriter wr(Unversioned());
-	wr.serializeBytes( persistTagPoppedKeys.begin );
-	wr << id;
-	wr << tag;
-	return wr.toStringRef();
-}
-
-static Value persistTagPoppedValue( Version popped ) {
-	return BinaryWriter::toValue( popped, Unversioned() );
-}
-
-static Tag decodeTagPoppedKey( KeyRef id, KeyRef key ) {
-	Tag s;
-	BinaryReader rd( key.removePrefix(persistTagPoppedKeys.begin).removePrefix(id), Unversioned() );
-	rd >> s;
-	return s;
-}
-
-static Version decodeTagPoppedValue( ValueRef value ) {
-	return BinaryReader::fromStringRef<Version>( value, Unversioned() );
-}
-
-static StringRef stripTagMessagesKey( StringRef key ) {
-	return key.substr( sizeof(UID) + sizeof(Tag) + persistTagMessagesKeys.begin.size() );
-}
-
-static Version decodeTagMessagesKey( StringRef key ) {
-	return bigEndian64( BinaryReader::fromStringRef<Version>( stripTagMessagesKey(key), Unversioned() ) );
-}
-
->>>>>>> 4fa24155
 struct TLogData : NonCopyable {
 	AsyncTrigger newLogData;
 	Deque<UID> queueOrder;
@@ -481,7 +398,6 @@
 	return Void();
 }
 
-<<<<<<< HEAD
 KeyRange prefixRange( KeyRef prefix ) {
 	Key end = strinc(prefix);
 	return KeyRangeRef( prefix, end );
@@ -539,8 +455,6 @@
 	return bigEndian64( BinaryReader::fromStringRef<Version>( stripTagMessagesKey(key), Unversioned() ) );
 }
 
-=======
->>>>>>> 4fa24155
 void updatePersistentPopped( TLogData* self, Reference<LogData> logData, Tag tag, LogData::TagData& data ) {
 	if (!data.popped_recently) return;
 	self->persistentData->set(KeyValueRef( persistTagPoppedKey(logData->logId, tag), persistTagPoppedValue(data.popped) ));
@@ -1379,7 +1293,6 @@
 	}
 }
 
-<<<<<<< HEAD
 ACTOR Future<Void> pullAsyncData( TLogData* self, Reference<LogData> logData, Tag tag ) {
 	state Future<Void> dbInfoChange = Void();
 	state Reference<ILogSystem::IPeekCursor> r;
@@ -1495,10 +1408,7 @@
 	}
 }
 
-ACTOR Future<Void> tLogCore( TLogData* self, Reference<LogData> logData, Future<Void> recovery ) {
-=======
 ACTOR Future<Void> tLogCore( TLogData* self, Reference<LogData> logData ) {
->>>>>>> 4fa24155
 	if(logData->removed.isReady()) {
 		Void _ = wait(delay(0)); //to avoid iterator invalidation in restorePersistentState when removed is already ready
 		ASSERT(logData->removed.isError());
@@ -1970,12 +1880,9 @@
 
 			state Promise<Void> copyComplete;
 			TraceEvent("TLogRecover", self->dbgid).detail("logId", logData->logId).detail("at", req.recoverAt).detail("known", req.knownCommittedVersion).detail("tags", describe(req.recoverTags));
-<<<<<<< HEAD
-			recovery = recoverFromLogSystem( self, logData, req.recoverFrom, req.recoverAt, req.knownCommittedVersion, req.recoverTags, copyComplete );
-			Void _ = wait(recovery); //FIXME
-=======
+
 			logData->recovery = recoverFromLogSystem( self, logData, req.recoverFrom, req.recoverAt, req.knownCommittedVersion, req.recoverTags, copyComplete );
->>>>>>> 4fa24155
+			Void _ = wait(logData->recovery); //FIXME
 			Void _ = wait(copyComplete.getFuture() || logData->removed );
 		} else {
 			// Brand new tlog, initialization has already been done by caller
