--- conflicted
+++ resolved
@@ -1814,12 +1814,7 @@
 		} else {
 			g_network = newNet2(opts.tlsConfig, opts.useThreadPool, true);
 			g_network->addStopCallback(Net2FileSystem::stop);
-<<<<<<< HEAD
 			FlowTransport::createInstance(false, 1, WLTOKEN_RESERVED_COUNT, &opts.allowList);
-=======
-			FlowTransport::createInstance(false, 1, WLTOKEN_RESERVED_COUNT);
-			opts.buildNetwork(argv[0]);
->>>>>>> 344a14b0
 
 			const bool expectsPublicAddress =
 			    (role == ServerRole::FDBD || role == ServerRole::NetworkTestServer || role == ServerRole::Restore);
