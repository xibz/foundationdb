--- conflicted
+++ resolved
@@ -49,18 +49,10 @@
                                                Version end,
                                                bool returnIfBlocked,
                                                bool parallelGetMore)
-<<<<<<< HEAD
-  : interf(interf), tag(tag), messageVersion(begin), end(end), hasMsg(false),
-    rd(results.arena, results.messages, Unversioned()), randomID(deterministicRandom()->randomUniqueID()),
-    poppedVersion(0), returnIfBlocked(returnIfBlocked), sequence(0), onlySpilled(false),
-    parallelGetMore(parallelGetMore), lastReset(0), slowReplies(0), fastReplies(0), unknownReplies(0),
-    resetCheck(Void()), usePeekStream(SERVER_KNOBS->PEEK_USEING_STREAMING) {
-=======
   : interf(interf), tag(tag), rd(results.arena, results.messages, Unversioned()), messageVersion(begin), end(end),
     poppedVersion(0), hasMsg(false), randomID(deterministicRandom()->randomUniqueID()),
     returnIfBlocked(returnIfBlocked), onlySpilled(false), parallelGetMore(parallelGetMore), sequence(0), lastReset(0),
-    resetCheck(Void()), slowReplies(0), fastReplies(0), unknownReplies(0) {
->>>>>>> d9b5a7c3
+    resetCheck(Void()), slowReplies(0), fastReplies(0), unknownReplies(0), usePeekStream(SERVER_KNOBS->PEEK_USEING_STREAMING) {
 	this->results.maxKnownVersion = 0;
 	this->results.minKnownCommittedVersion = 0;
 	TraceEvent("SPC_Starting", randomID)
@@ -77,18 +69,11 @@
                                                bool hasMsg,
                                                Version poppedVersion,
                                                Tag tag)
-<<<<<<< HEAD
-  : results(results), tag(tag), rd(results.arena, results.messages, Unversioned()), messageVersion(messageVersion),
-    end(end), messageAndTags(message), hasMsg(hasMsg), randomID(deterministicRandom()->randomUniqueID()),
-    poppedVersion(poppedVersion), returnIfBlocked(false), sequence(0), onlySpilled(false), parallelGetMore(false),
-    lastReset(0), slowReplies(0), fastReplies(0), unknownReplies(0), resetCheck(Void()), usePeekStream(false) {
-=======
   : tag(tag), results(results), rd(results.arena, results.messages, Unversioned()), messageVersion(messageVersion),
     end(end), poppedVersion(poppedVersion), messageAndTags(message), hasMsg(hasMsg),
     randomID(deterministicRandom()->randomUniqueID()), returnIfBlocked(false), onlySpilled(false),
     parallelGetMore(false), sequence(0), lastReset(0), resetCheck(Void()), slowReplies(0), fastReplies(0),
-    unknownReplies(0) {
->>>>>>> d9b5a7c3
+    unknownReplies(0), usePeekStream(false) {
 	//TraceEvent("SPC_Clone", randomID);
 	this->results.maxKnownVersion = 0;
 	this->results.minKnownCommittedVersion = 0;
